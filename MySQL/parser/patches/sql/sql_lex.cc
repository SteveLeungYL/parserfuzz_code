/*
   Copyright (c) 2000, 2021, Oracle and/or its affiliates.

   This program is free software; you can redistribute it and/or modify
   it under the terms of the GNU General Public License, version 2.0,
   as published by the Free Software Foundation.

   This program is also distributed with certain software (including
   but not limited to OpenSSL) that is licensed under separate terms,
   as designated in a particular file or component or in included license
   documentation.  The authors of MySQL hereby grant you an additional
   permission to link the program and your derivative works with the
   separately licensed software that they have included with MySQL.

   This program is distributed in the hope that it will be useful,
   but WITHOUT ANY WARRANTY; without even the implied warranty of
   MERCHANTABILITY or FITNESS FOR A PARTICULAR PURPOSE.  See the
   GNU General Public License, version 2.0, for more details.

   You should have received a copy of the GNU General Public License
   along with this program; if not, write to the Free Software
   Foundation, Inc., 51 Franklin St, Fifth Floor, Boston, MA 02110-1301  USA */

/* A lexical scanner on a temporary buffer with a yacc interface */

#include "sql/sql_lex.h"

#include <algorithm>  // find_if, iter_swap, reverse
#include <climits>
#include <cstdlib>
#include <initializer_list>

#include "field_types.h"
#include "m_ctype.h"
#include "my_alloc.h"
#include "my_dbug.h"
#include "mysql/mysql_lex_string.h"
#include "mysql/service_mysql_alloc.h"
#include "mysql_version.h"  // MYSQL_VERSION_ID
#include "mysqld_error.h"
#include "prealloced_array.h"  // Prealloced_array
#include "sql/current_thd.h"
#include "sql/derror.h"
#include "sql/item_func.h"
#include "sql/item_subselect.h"
#include "sql/lex_symbol.h"
#include "sql/lexer_yystype.h"
#include "sql/mysqld.h"  // table_alias_charset
#include "sql/nested_join.h"
#include "sql/opt_hints.h"
#include "sql/parse_location.h"
#include "sql/parse_tree_nodes.h"  // PT_with_clause
#include "sql/protocol.h"
#include "sql/select_lex_visitor.h"
#include "sql/sp_head.h"  // sp_head
#include "sql/sql_admin.h"
#include "sql/sql_base.h"
#include "sql/sql_class.h"  // THD
#include "sql/sql_cmd.h"
#include "sql/sql_digest_stream.h"
#include "sql/sql_error.h"
#include "sql/sql_insert.h"  // Sql_cmd_insert_base
#include "sql/sql_lex_hash.h"
#include "sql/sql_lex_hints.h"
#include "sql/sql_optimizer.h"  // JOIN
#include "sql/sql_parse.h"      // add_to_list
#include "sql/sql_plugin.h"     // plugin_unlock_list
#include "sql/sql_profile.h"
#include "sql/sql_show.h"   // append_identifier
#include "sql/sql_table.h"  // primary_key_name
#include "sql/sql_yacc.h"
#include "sql/system_variables.h"
#include "sql/table_function.h"
#include "sql/window.h"
#include "sql_update.h"  // Sql_cmd_update
#include "template_utils.h"

class PT_hint_list;

extern int HINT_PARSER_parse(THD *thd, Hint_scanner *scanner,
                             PT_hint_list **ret);

static int lex_one_token(Lexer_yystype *yylval, THD *thd);

/*
  We are using pointer to this variable for distinguishing between assignment
  to NEW row field (when parsing trigger definition) and structured variable.
*/

sys_var *trg_new_row_fake_var = (sys_var *)0x01;

/**
  LEX_STRING constant for null-string to be used in parser and other places.
*/
const LEX_STRING null_lex_str = {nullptr, 0};
/**
  Mapping from enum values in enum_binlog_stmt_unsafe to error codes.

  @note The order of the elements of this array must correspond to
  the order of elements in enum_binlog_stmt_unsafe.

  Todo/fixme Bug#22860121 ER_BINLOG_UNSAFE_* FAMILY OF ERROR CODES IS UNUSED
    suggests to turn ER_BINLOG_UNSAFE* to private consts/messages.
*/
const int
    Query_tables_list::binlog_stmt_unsafe_errcode[BINLOG_STMT_UNSAFE_COUNT] = {
        ER_BINLOG_UNSAFE_LIMIT,
        ER_BINLOG_UNSAFE_SYSTEM_TABLE,
        ER_BINLOG_UNSAFE_AUTOINC_COLUMNS,
        ER_BINLOG_UNSAFE_UDF,
        ER_BINLOG_UNSAFE_SYSTEM_VARIABLE,
        ER_BINLOG_UNSAFE_SYSTEM_FUNCTION,
        ER_BINLOG_UNSAFE_NONTRANS_AFTER_TRANS,
        ER_BINLOG_UNSAFE_MULTIPLE_ENGINES_AND_SELF_LOGGING_ENGINE,
        ER_BINLOG_UNSAFE_MIXED_STATEMENT,
        ER_BINLOG_UNSAFE_INSERT_IGNORE_SELECT,
        ER_BINLOG_UNSAFE_INSERT_SELECT_UPDATE,
        ER_BINLOG_UNSAFE_WRITE_AUTOINC_SELECT,
        ER_BINLOG_UNSAFE_REPLACE_SELECT,
        ER_BINLOG_UNSAFE_CREATE_IGNORE_SELECT,
        ER_BINLOG_UNSAFE_CREATE_REPLACE_SELECT,
        ER_BINLOG_UNSAFE_CREATE_SELECT_AUTOINC,
        ER_BINLOG_UNSAFE_UPDATE_IGNORE,
        ER_BINLOG_UNSAFE_INSERT_TWO_KEYS,
        ER_BINLOG_UNSAFE_AUTOINC_NOT_FIRST,
        ER_BINLOG_UNSAFE_FULLTEXT_PLUGIN,
        ER_BINLOG_UNSAFE_SKIP_LOCKED,
        ER_BINLOG_UNSAFE_NOWAIT,
        ER_BINLOG_UNSAFE_XA,
        ER_BINLOG_UNSAFE_DEFAULT_EXPRESSION_IN_SUBSTATEMENT,
        ER_BINLOG_UNSAFE_ACL_TABLE_READ_IN_DML_DDL};

/*
  Names of the index hints (for error messages). Keep in sync with
  index_hint_type
*/

const char *index_hint_type_name[] = {"IGNORE INDEX", "USE INDEX",
                                      "FORCE INDEX"};

Prepare_error_tracker::~Prepare_error_tracker() {
  if (unlikely(thd->is_error())) thd->lex->mark_broken();
}

/**
  @note The order of the elements of this array must correspond to
  the order of elements in type_enum
*/
const char *Query_block::type_str[static_cast<int>(
    enum_explain_type::EXPLAIN_total)] = {
    "NONE",     "PRIMARY", "SIMPLE",       "DERIVED",
    "SUBQUERY", "UNION",   "UNION RESULT", "MATERIALIZED"};

Table_ident::Table_ident(Protocol *protocol, const LEX_CSTRING &db_arg,
                         const LEX_CSTRING &table_arg, bool force)
    : table(table_arg), sel(nullptr), table_function(nullptr) {
  if (!force && protocol->has_client_capability(CLIENT_NO_SCHEMA))
    db = NULL_CSTR;
  else
    db = db_arg;
}

bool lex_init(void) {
  DBUG_TRACE;

  for (CHARSET_INFO **cs = all_charsets;
       cs < all_charsets + array_elements(all_charsets) - 1; cs++) {
    if (*cs && (*cs)->ctype && is_supported_parser_charset(*cs)) {
      if (init_state_maps(*cs)) return true;  // OOM
    }
  }

  return false;
}

void lex_free(void) {  // Call this when daemon ends
  DBUG_TRACE;
}

void st_parsing_options::reset() {
  allows_variable = true;
  allows_select_into = true;
}

/**
 Cleans slave connection info.
*/
void struct_slave_connection::reset() {
  user = nullptr;
  password = nullptr;
  plugin_auth = nullptr;
  plugin_dir = nullptr;
}

/**
  Perform initialization of Lex_input_stream instance.

  Basically, a buffer for a pre-processed query. This buffer should be large
  enough to keep a multi-statement query. The allocation is done once in
  Lex_input_stream::init() in order to prevent memory pollution when
  the server is processing large multi-statement queries.
*/

bool Lex_input_stream::init(THD *thd, const char *buff, size_t length) {
  DBUG_EXECUTE_IF("bug42064_simulate_oom",
                  DBUG_SET("+d,simulate_out_of_memory"););

  query_charset = thd->charset();

  m_cpp_buf = (char *)thd->alloc(length + 1);

  DBUG_EXECUTE_IF("bug42064_simulate_oom",
                  DBUG_SET("-d,bug42064_simulate_oom"););

  if (m_cpp_buf == nullptr) return true;

  m_thd = thd;
  reset(buff, length);

  return false;
}

/**
  Prepare Lex_input_stream instance state for use for handling next SQL
  statement.

  It should be called between two statements in a multi-statement query.
  The operation resets the input stream to the beginning-of-parse state,
  but does not reallocate m_cpp_buf.
*/

void Lex_input_stream::reset(const char *buffer, size_t length) {
  yylineno = 1;
  yytoklen = 0;
  yylval = nullptr;
  lookahead_token = grammar_selector_token;
  static Lexer_yystype dummy_yylval;
  lookahead_yylval = &dummy_yylval;
  skip_digest = false;
  /*
    Lex_input_stream modifies the query string in one special case (sic!).
    yyUnput() modifises the string when patching version comments.
    This is done to prevent newer slaves from executing a different
    statement than older masters.

    For now, cast away const here. This means that e.g. SHOW PROCESSLIST
    can see partially patched query strings. It would be better if we
    could replicate the query string as is and have the slave take the
    master version into account.
  */
  m_ptr = const_cast<char *>(buffer);
  m_tok_start = nullptr;
  m_tok_end = nullptr;
  m_end_of_query = buffer + length;
  m_buf = buffer;
  m_buf_length = length;
  m_echo = true;
  m_cpp_tok_start = nullptr;
  m_cpp_tok_end = nullptr;
  m_body_utf8 = nullptr;
  m_cpp_utf8_processed_ptr = nullptr;
  next_state = MY_LEX_START;
  found_semicolon = nullptr;
  ignore_space = m_thd->variables.sql_mode & MODE_IGNORE_SPACE;
  stmt_prepare_mode = false;
  multi_statements = true;
  in_comment = NO_COMMENT;
  m_underscore_cs = nullptr;
  m_cpp_ptr = m_cpp_buf;
}

/**
  The operation is called from the parser in order to
  1) designate the intention to have utf8 body;
  1) Indicate to the lexer that we will need a utf8 representation of this
     statement;
  2) Determine the beginning of the body.

  @param thd        Thread context.
  @param begin_ptr  Pointer to the start of the body in the pre-processed
                    buffer.
*/

void Lex_input_stream::body_utf8_start(THD *thd, const char *begin_ptr) {
  assert(begin_ptr);
  assert(m_cpp_buf <= begin_ptr && begin_ptr <= m_cpp_buf + m_buf_length);

  size_t body_utf8_length =
      (m_buf_length / thd->variables.character_set_client->mbminlen) *
      my_charset_utf8_bin.mbmaxlen;

  m_body_utf8 = (char *)thd->alloc(body_utf8_length + 1);
  m_body_utf8_ptr = m_body_utf8;
  *m_body_utf8_ptr = 0;

  m_cpp_utf8_processed_ptr = begin_ptr;
}

/**
  @brief The operation appends unprocessed part of pre-processed buffer till
  the given pointer (ptr) and sets m_cpp_utf8_processed_ptr to end_ptr.

  The idea is that some tokens in the pre-processed buffer (like character
  set introducers) should be skipped.

  Example:
    CPP buffer: SELECT 'str1', _latin1 'str2';
    m_cpp_utf8_processed_ptr -- points at the "SELECT ...";
    In order to skip "_latin1", the following call should be made:
      body_utf8_append(<pointer to "_latin1 ...">, <pointer to " 'str2'...">)

  @param ptr      Pointer in the pre-processed buffer, which specifies the
                  end of the chunk, which should be appended to the utf8
                  body.
  @param end_ptr  Pointer in the pre-processed buffer, to which
                  m_cpp_utf8_processed_ptr will be set in the end of the
                  operation.
*/

void Lex_input_stream::body_utf8_append(const char *ptr, const char *end_ptr) {
  assert(m_cpp_buf <= ptr && ptr <= m_cpp_buf + m_buf_length);
  assert(m_cpp_buf <= end_ptr && end_ptr <= m_cpp_buf + m_buf_length);

  if (!m_body_utf8) return;

  if (m_cpp_utf8_processed_ptr >= ptr) return;

  size_t bytes_to_copy = ptr - m_cpp_utf8_processed_ptr;

  memcpy(m_body_utf8_ptr, m_cpp_utf8_processed_ptr, bytes_to_copy);
  m_body_utf8_ptr += bytes_to_copy;
  *m_body_utf8_ptr = 0;

  m_cpp_utf8_processed_ptr = end_ptr;
}

/**
  The operation appends unprocessed part of the pre-processed buffer till
  the given pointer (ptr) and sets m_cpp_utf8_processed_ptr to ptr.

  @param ptr  Pointer in the pre-processed buffer, which specifies the end
              of the chunk, which should be appended to the utf8 body.
*/

void Lex_input_stream::body_utf8_append(const char *ptr) {
  body_utf8_append(ptr, ptr);
}

/**
  The operation converts the specified text literal to the utf8 and appends
  the result to the utf8-body.

  @param thd      Thread context.
  @param txt      Text literal.
  @param txt_cs   Character set of the text literal.
  @param end_ptr  Pointer in the pre-processed buffer, to which
                  m_cpp_utf8_processed_ptr will be set in the end of the
                  operation.
*/

void Lex_input_stream::body_utf8_append_literal(THD *thd, const LEX_STRING *txt,
                                                const CHARSET_INFO *txt_cs,
                                                const char *end_ptr) {
  if (!m_cpp_utf8_processed_ptr) return;

  LEX_STRING utf_txt;

  if (!my_charset_same(txt_cs, &my_charset_utf8_general_ci)) {
    thd->convert_string(&utf_txt, &my_charset_utf8_general_ci, txt->str,
                        txt->length, txt_cs);
  } else {
    utf_txt.str = txt->str;
    utf_txt.length = txt->length;
  }

  /* NOTE: utf_txt.length is in bytes, not in symbols. */

  memcpy(m_body_utf8_ptr, utf_txt.str, utf_txt.length);
  m_body_utf8_ptr += utf_txt.length;
  *m_body_utf8_ptr = 0;

  m_cpp_utf8_processed_ptr = end_ptr;
}

void Lex_input_stream::add_digest_token(uint token, Lexer_yystype *yylval) {
  if (m_digest != nullptr) {
    m_digest = digest_add_token(m_digest, token, yylval);
  }
}

void Lex_input_stream::reduce_digest_token(uint token_left, uint token_right) {
  if (m_digest != nullptr) {
    m_digest = digest_reduce_token(m_digest, token_left, token_right);
  }
}

void LEX::assert_ok_set_current_query_block() {
  // (2) Only owning thread could change m_current_query_block
  // (1) bypass for bootstrap and "new THD"
  assert(!current_thd || !thd ||  //(1)
         thd == current_thd);     //(2)
}

LEX::~LEX() {
  destroy_query_tables_list();
  plugin_unlock_list(nullptr, plugins.begin(), plugins.size());
  unit = nullptr;  // Created in mem_root - no destructor
  query_block = nullptr;
  m_current_query_block = nullptr;
}

/**
  Reset a LEX object so that it is ready for a new query preparation
  and execution.
  Pointers to query expression and query block objects are set to NULL.
  This is correct, as they point into a mem_root that has been recycled.
*/

void LEX::reset() {
  // CREATE VIEW
  create_view_mode = enum_view_create_mode::VIEW_CREATE_NEW;
  create_view_algorithm = VIEW_ALGORITHM_UNDEFINED;
  create_view_suid = true;

  context_stack.clear();
  unit = nullptr;
  query_block = nullptr;
  m_current_query_block = nullptr;
  all_query_blocks_list = nullptr;

  bulk_insert_row_cnt = 0;

  purge_value_list.clear();

  kill_value_list.clear();

  set_var_list.clear();
  param_list.clear();
  prepared_stmt_params.clear();
  context_analysis_only = 0;
  safe_to_cache_query = true;
  insert_table = nullptr;
  insert_table_leaf = nullptr;
  parsing_options.reset();
  alter_info = nullptr;
  part_info = nullptr;
  duplicates = DUP_ERROR;
  ignore = false;
  spname = nullptr;
  sphead = nullptr;
  set_sp_current_parsing_ctx(nullptr);
  m_sql_cmd = nullptr;
  query_tables = nullptr;
  reset_query_tables_list(false);
  expr_allows_subselect = true;
  use_only_table_context = false;
  contains_plaintext_password = false;
  keep_diagnostics = DA_KEEP_NOTHING;
  m_statement_options = 0;
  next_binlog_file_nr = 0;

  name.str = nullptr;
  name.length = 0;
  event_parse_data = nullptr;
  profile_options = PROFILE_NONE;
  select_number = 0;
  allow_sum_func = 0;
  m_deny_window_func = 0;
  m_subquery_to_derived_is_impossible = false;
  in_sum_func = nullptr;
  create_info = nullptr;
  server_options.reset();
  explain_format = nullptr;
  is_explain_analyze = false;
  using_hypergraph_optimizer = false;
  is_lex_started = true;
  reset_slave_info.all = false;
  mi.channel = nullptr;

  wild = nullptr;
  mark_broken(false);
  reset_exec_started();
  max_execution_time = 0;
  reparse_common_table_expr_at = 0;
  opt_hints_global = nullptr;
  binlog_need_explicit_defaults_ts = false;
  m_extended_show = false;
  option_type = OPT_DEFAULT;
  check_opt = HA_CHECK_OPT();

  clear_privileges();
  grant_as.cleanup();
  alter_user_attribute = enum_alter_user_attribute::ALTER_USER_COMMENT_NOT_USED;
  m_is_replication_deprecated_syntax_used = false;

  plugin_var_bind_list.clear();
}

/**
  Call lex_start() before every query that is to be prepared and executed.
  Because of this, it's critical not to do too many things here.  (We already
  do too much)

  The function creates a query_block and a query_block_query_expression object.
  These objects should rather be created by the parser bottom-up.
*/

bool lex_start(THD *thd) {
  DBUG_TRACE;

  LEX *lex = thd->lex;

  lex->thd = thd;
  lex->reset();
  // Initialize the cost model to be used for this query
  thd->init_cost_model();

  const bool status = lex->new_top_level_query();
  assert(lex->current_query_block() == nullptr);
  lex->m_current_query_block = lex->query_block;

  lex->m_IS_table_stats.invalidate_cache();
  lex->m_IS_tablespace_stats.invalidate_cache();

  return status;
}

/**
  Call this function after preparation and execution of a query.
*/

void lex_end(LEX *lex) {
  DBUG_TRACE;
  DBUG_PRINT("enter", ("lex: %p", lex));

  /* release used plugins */
  lex->release_plugins();

  sp_head::destroy(lex->sphead);
  lex->sphead = nullptr;
}

void LEX::release_plugins() {
  if (!plugins.empty()) /* No function call and no mutex if no plugins. */
  {
    plugin_unlock_list(nullptr, plugins.begin(), plugins.size());
    plugins.clear();
  }
}

bool LEX::add_plugin_var(Item_func_get_system_var *item) {
  return plugin_var_bind_list.push_back(item);
}

bool LEX::rebind_plugin_vars(THD *thd) {
  for (Item_func_get_system_var *item : plugin_var_bind_list) {
    if (item->bind(thd)) {
      return true;
    }
  }
  return false;
}

/**
  Clear execution state for a statement after it has been prepared or executed,
  and before it is (re-)executed.
*/
void LEX::clear_execution() {
  // Clear execution state for all query expressions:
  for (Query_block *sl = all_query_blocks_list; sl;
       sl = sl->next_select_in_list())
    sl->master_query_expression()->clear_execution();

  set_current_query_block(query_block);

  reset_exec_started();

  /*
    m_view_ctx_list contains all the view tables view_ctx objects and must
    be emptied now since it's going to be re-populated below as we reiterate
    over all query_tables and call TABLE_LIST::prepare_security().
  */
  thd->m_view_ctx_list.clear();

  // Reset all table references so that they can be bound with new TABLEs
  /*
    NOTE: We should reset whole table list here including all tables added
    by prelocking algorithm (it is not a problem for substatements since
    they have their own table list).
    Another note: this loop uses query_tables so does not see TABLE_LISTs
    which represent join nests.
  */
  for (TABLE_LIST *tr = query_tables; tr != nullptr; tr = tr->next_global)
    tr->reset();
}

Query_block *LEX::new_empty_query_block() {
  Query_block *select =
      new (thd->mem_root) Query_block(thd->mem_root, nullptr, nullptr);
  if (select == nullptr) return nullptr; /* purecov: inspected */

  select->parent_lex = this;

  return select;
}

Query_expression *LEX::create_query_expr_and_block(
    THD *thd, Query_block *current_query_block, Item *where, Item *having,
    enum_parsing_context ctx) {
  if (current_query_block != nullptr &&
      current_query_block->nest_level >= (int)MAX_SELECT_NESTING) {
    my_error(ER_TOO_HIGH_LEVEL_OF_NESTING_FOR_SELECT, MYF(0),
             MAX_SELECT_NESTING);
    return nullptr;
  }

  auto *const new_expression = new (thd->mem_root) Query_expression(ctx);
  if (new_expression == nullptr) return nullptr;

  auto *const new_query_block =
      new (thd->mem_root) Query_block(thd->mem_root, where, having);
  if (new_query_block == nullptr) return nullptr;

  // Link the new query expression below the current query block, if any
  if (current_query_block != nullptr)
    new_expression->include_down(this, current_query_block);

  new_query_block->include_down(this, new_expression);

  new_query_block->parent_lex = this;
  new_query_block->include_in_global(&this->all_query_blocks_list);

  return new_expression;
}

/**
  Create new query_block_query_expression and query_block objects for a query
  block, which can be either a top-level query or a subquery. For the second and
  subsequent query block of a UNION query, use LEX::new_union_query() instead.
  Set the new query_block as the current query_block of the LEX object.

  @param curr_query_block    current query specification

  @return new query specification if successful, NULL if error
*/
Query_block *LEX::new_query(Query_block *curr_query_block) {
  DBUG_TRACE;

  Name_resolution_context *outer_context = current_context();

  enum_parsing_context parsing_place =
      curr_query_block ? curr_query_block->parsing_place : CTX_NONE;

  Query_expression *const sel_query_expression = create_query_expr_and_block(
      thd, curr_query_block, nullptr, nullptr, parsing_place);
  if (sel_query_expression == nullptr) return nullptr;
  Query_block *const select = sel_query_expression->first_query_block();

  if (select->set_context(nullptr)) return nullptr; /* purecov: inspected */
  /*
    Assume that a subquery has an outer name resolution context
    (even a non-lateral derived table may have outer references).
    When we come here for a view, it's when we parse the view (in
    open_tables()): we parse it as a standalone query, where parsing_place
    is CTX_NONE, so the outer context is set to nullptr. Then we'll resolve the
    view's query (thus, using no outer context). Later we may merge the
    view's query, but that happens after resolution, so there's no chance that
    a view "looks outside" (uses outer references). An assertion in
    resolve_derived() checks this.
  */
  if (parsing_place == CTX_NONE)  // Outer-most query block
  {
  } else if ((parsing_place == CTX_INSERT_VALUES) ||
             (parsing_place == CTX_INSERT_UPDATE &&
              curr_query_block->master_query_expression()->is_union())) {
    /*
      Outer references are not allowed for
      - subqueries in INSERT ... VALUES clauses
      - subqueries in INSERT ... ON DUPLICATE KEY UPDATE clauses,
        when the outer query expression is a UNION.
    */
    assert(select->context.outer_context == nullptr);
  } else {
    select->context.outer_context = outer_context;
  }
  /*
    in subquery is SELECT query and we allow resolution of names in SELECT
    list
  */
  select->context.resolve_in_select_list = true;
  DBUG_PRINT("outer_field",
             ("ctx %p <-> SL# %d", &select->context, select->select_number));

  return select;
}

/**
  Create new query_block object for all branches of a UNION except the left-most
  one.
  Set the new query_block as the current query_block of the LEX object.

  @param curr_query_block current query specification
  @param distinct True if part of UNION DISTINCT query

  @return new query specification if successful, NULL if an error occurred.
*/

Query_block *LEX::new_union_query(Query_block *curr_query_block,
                                  bool distinct) {
  DBUG_TRACE;

  assert(unit != nullptr && query_block != nullptr);

  // Is this the outer-most query expression?
  bool const outer_most = curr_query_block->master_query_expression() == unit;
  /*
     Only the last SELECT can have INTO. Since the grammar won't allow INTO in
     a nested SELECT, we make this check only when creating a query block on
     the outer-most level:
  */
  if (outer_most && result) {
    my_error(ER_MISPLACED_INTO, MYF(0));
    return nullptr;
  }

  Query_block *const select = new_empty_query_block();
  if (!select) return nullptr; /* purecov: inspected */

  select->include_neighbour(this, curr_query_block);

  Query_expression *const sel_query_expression =
      select->master_query_expression();

  if (!sel_query_expression->fake_query_block &&
      sel_query_expression->add_fake_query_block(thd))
    return nullptr; /* purecov: inspected */

  if (select->set_context(
          sel_query_expression->first_query_block()->context.outer_context))
    return nullptr; /* purecov: inspected */

  select->include_in_global(&all_query_blocks_list);

  select->linkage = UNION_TYPE;

  if (distinct) /* UNION DISTINCT - remember position */
    sel_query_expression->union_distinct = select;

  /*
    By default we assume that this is a regular subquery, in which resolution
    of names in SELECT list is allowed.
  */
  select->context.resolve_in_select_list = true;

  return select;
}

/**
  Given a LEX object, create a query expression object
  (query_block_query_expression) and a query block object (query_block).

  @return false if successful, true if error
*/

bool LEX::new_top_level_query() {
  DBUG_TRACE;

  // Assure that the LEX does not contain any query expression already
  assert(unit == nullptr && query_block == nullptr);

  // Check for the special situation when using INTO OUTFILE and LOAD DATA.
  assert(result == nullptr);

  query_block = new_query(nullptr);
  if (query_block == nullptr) return true; /* purecov: inspected */

  unit = query_block->master_query_expression();

  return false;
}

/**
  Initialize a LEX object, a query expression object
  (query_block_query_expression) and a query block object (query_block). All
  objects are passed as pointers so they can be stack-allocated. The purpose of
  this structure is for short-lived procedures that need a LEX and a query block
  object.

  Do not extend the struct with more query objects after creation.

  The struct can be abandoned after use, no cleanup is needed.

  @param sel_query_expression  Pointer to the query expression object
  @param select    Pointer to the query block object
*/

void LEX::new_static_query(Query_expression *sel_query_expression,
                           Query_block *select)

{
  DBUG_TRACE;

  reset();

  assert(unit == nullptr && query_block == nullptr &&
         current_query_block() == nullptr);

  select->parent_lex = this;

  select->include_down(this, sel_query_expression);

  select->include_in_global(&all_query_blocks_list);

  (void)select->set_context(nullptr);

  query_block = select;
  unit = sel_query_expression;

  set_current_query_block(select);

  select->context.resolve_in_select_list = true;
}

/**
  Check whether preparation state for prepared statement is invalid.
  Preparation state amy become invalid if a repreparation is forced,
  e.g because of invalid metadata, and that repreparation fails.

  @returns true if preparation state is invalid, false otherwise.
*/
bool LEX::check_preparation_invalid(THD *thd_arg) {
  DBUG_ENTER("LEX::check_preparation_invalid");

  if (unlikely(is_broken())) {
    // Force a Reprepare, to get a fresh LEX
    if (ask_to_reprepare(thd_arg)) DBUG_RETURN(true);
  }

  DBUG_RETURN(false);
}

Yacc_state::~Yacc_state() {
  if (yacc_yyss) {
    my_free(yacc_yyss);
    my_free(yacc_yyvs);
    my_free(yacc_yyls);
  }
}

static bool consume_optimizer_hints(Lex_input_stream *lip) {
  const my_lex_states *state_map = lip->query_charset->state_maps->main_map;
  int whitespace = 0;
  uchar c = lip->yyPeek();
  size_t newlines = 0;

  for (; state_map[c] == MY_LEX_SKIP;
       whitespace++, c = lip->yyPeekn(whitespace)) {
    if (c == '\n') newlines++;
  }

  if (lip->yyPeekn(whitespace) == '/' && lip->yyPeekn(whitespace + 1) == '*' &&
      lip->yyPeekn(whitespace + 2) == '+') {
    lip->yylineno += newlines;
    lip->yySkipn(whitespace);  // skip whitespace

    Hint_scanner hint_scanner(lip->m_thd, lip->yylineno, lip->get_ptr(),
                              lip->get_end_of_query() - lip->get_ptr(),
                              lip->m_digest);
    PT_hint_list *hint_list = nullptr;
    int rc = HINT_PARSER_parse(lip->m_thd, &hint_scanner, &hint_list);
    if (rc == 2)
      return true;  // Bison's internal OOM error
    else if (rc == 1) {
      /*
        This branch is for 2 cases:
        1. YYABORT in the hint parser grammar (we use it to process OOM errors),
        2. open commentary error.
      */
      lip->start_token();  // adjust error message text pointer to "/*+"
      return true;
    } else {
      lip->yylineno = hint_scanner.get_lineno();
      lip->yySkipn(hint_scanner.get_ptr() - lip->get_ptr());
      lip->yylval->optimizer_hints = hint_list;  // NULL in case of syntax error
      lip->m_digest =
          hint_scanner.get_digest();  // NULL is digest buf. is full.
      return false;
    }
  } else
    return false;
}

static int find_keyword(Lex_input_stream *lip, uint len, bool function) {
  const char *tok = lip->get_tok_start();

  const SYMBOL *symbol =
      function ? Lex_hash::sql_keywords_and_funcs.get_hash_symbol(tok, len)
               : Lex_hash::sql_keywords.get_hash_symbol(tok, len);

  if (symbol) {
    lip->yylval->keyword.symbol = symbol;
    lip->yylval->keyword.str = const_cast<char *>(tok);
    lip->yylval->keyword.length = len;

    if ((symbol->tok == NOT_SYM) &&
        (lip->m_thd->variables.sql_mode & MODE_HIGH_NOT_PRECEDENCE))
      return NOT2_SYM;
    if ((symbol->tok == OR_OR_SYM) &&
        !(lip->m_thd->variables.sql_mode & MODE_PIPES_AS_CONCAT)) {
      push_deprecated_warn(lip->m_thd, "|| as a synonym for OR", "OR");
      return OR2_SYM;
    }

    lip->yylval->optimizer_hints = nullptr;
    if (symbol->group & SG_HINTABLE_KEYWORDS) {
      lip->add_digest_token(symbol->tok, lip->yylval);
      if (consume_optimizer_hints(lip)) return ABORT_SYM;
      lip->skip_digest = true;
    }

    return symbol->tok;
  }
  return 0;
}

/*
  Check if name is a keyword

  SYNOPSIS
    is_keyword()
    name      checked name (must not be empty)
    len       length of checked name

  RETURN VALUES
    0         name is a keyword
    1         name isn't a keyword
*/

bool is_keyword(const char *name, size_t len) {
  assert(len != 0);
  return Lex_hash::sql_keywords.get_hash_symbol(name, len) != nullptr;
}

/**
  Check if name is a sql function

    @param name      checked name

    @return is this a native function or not
    @retval 0         name is a function
    @retval 1         name isn't a function
*/

bool is_lex_native_function(const LEX_STRING *name) {
  assert(name != nullptr);
  return Lex_hash::sql_keywords_and_funcs.get_hash_symbol(
             name->str, (uint)name->length) != nullptr;
}

/* make a copy of token before ptr and set yytoklen */

static LEX_STRING get_token(Lex_input_stream *lip, uint skip, uint length) {
  LEX_STRING tmp;
  lip->yyUnget();  // ptr points now after last token char
  tmp.length = lip->yytoklen = length;
  tmp.str = lip->m_thd->strmake(lip->get_tok_start() + skip, tmp.length);

  lip->m_cpp_text_start = lip->get_cpp_tok_start() + skip;
  lip->m_cpp_text_end = lip->m_cpp_text_start + tmp.length;

  return tmp;
}

/*
 todo:
   There are no dangerous charsets in mysql for function
   get_quoted_token yet. But it should be fixed in the
   future to operate multichar strings (like ucs2)
*/

static LEX_STRING get_quoted_token(Lex_input_stream *lip, uint skip,
                                   uint length, char quote) {
  LEX_STRING tmp;
  const char *from, *end;
  char *to;
  lip->yyUnget();  // ptr points now after last token char
  tmp.length = lip->yytoklen = length;
  tmp.str = (char *)lip->m_thd->alloc(tmp.length + 1);
  from = lip->get_tok_start() + skip;
  to = tmp.str;
  end = to + length;

  lip->m_cpp_text_start = lip->get_cpp_tok_start() + skip;
  lip->m_cpp_text_end = lip->m_cpp_text_start + length;

  for (; to != end;) {
    if ((*to++ = *from++) == quote) {
      from++;  // Skip double quotes
      lip->m_cpp_text_start++;
    }
  }
  *to = 0;  // End null for safety
  return tmp;
}

/*
  Return an unescaped text literal without quotes
  Fix sometimes to do only one scan of the string
*/

static char *get_text(Lex_input_stream *lip, int pre_skip, int post_skip) {
  uchar c, sep;
  uint found_escape = 0;
  const CHARSET_INFO *cs = lip->m_thd->charset();

  lip->tok_bitmap = 0;
  sep = lip->yyGetLast();  // String should end with this
  while (!lip->eof()) {
    c = lip->yyGet();
    lip->tok_bitmap |= c;
    {
      int l;
      if (use_mb(cs) &&
          (l = my_ismbchar(cs, lip->get_ptr() - 1, lip->get_end_of_query()))) {
        lip->skip_binary(l - 1);
        continue;
      }
    }
    if (c == '\\' && !(lip->m_thd->variables.sql_mode &
                       MODE_NO_BACKSLASH_ESCAPES)) {  // Escaped character
      found_escape = 1;
      if (lip->eof()) return nullptr;
      lip->yySkip();
    } else if (c == sep) {
      if (c == lip->yyGet())  // Check if two separators in a row
      {
        found_escape = 1;  // duplicate. Remember for delete
        continue;
      } else
        lip->yyUnget();

      /* Found end. Unescape and return string */
      const char *str, *end;
      char *start;

      str = lip->get_tok_start();
      end = lip->get_ptr();
      /* Extract the text from the token */
      str += pre_skip;
      end -= post_skip;
      assert(end >= str);

      if (!(start =
                static_cast<char *>(lip->m_thd->alloc((uint)(end - str) + 1))))
        return const_cast<char *>("");  // MEM_ROOT has set error flag

      lip->m_cpp_text_start = lip->get_cpp_tok_start() + pre_skip;
      lip->m_cpp_text_end = lip->get_cpp_ptr() - post_skip;

      if (!found_escape) {
        lip->yytoklen = (uint)(end - str);
        memcpy(start, str, lip->yytoklen);
        start[lip->yytoklen] = 0;
      } else {
        char *to;

        for (to = start; str != end; str++) {
          int l;
          if (use_mb(cs) && (l = my_ismbchar(cs, str, end))) {
            while (l--) *to++ = *str++;
            str--;
            continue;
          }
          if (!(lip->m_thd->variables.sql_mode & MODE_NO_BACKSLASH_ESCAPES) &&
              *str == '\\' && str + 1 != end) {
            switch (*++str) {
              case 'n':
                *to++ = '\n';
                break;
              case 't':
                *to++ = '\t';
                break;
              case 'r':
                *to++ = '\r';
                break;
              case 'b':
                *to++ = '\b';
                break;
              case '0':
                *to++ = 0;  // Ascii null
                break;
              case 'Z':  // ^Z must be escaped on Win32
                *to++ = '\032';
                break;
              case '_':
              case '%':
                *to++ = '\\';  // remember prefix for wildcard
                [[fallthrough]];
              default:
                *to++ = *str;
                break;
            }
          } else if (*str == sep)
            *to++ = *str++;  // Two ' or "
          else
            *to++ = *str;
        }
        *to = 0;
        lip->yytoklen = (uint)(to - start);
      }
      return start;
    }
  }
  return nullptr;  // unexpected end of query
}

uint Lex_input_stream::get_lineno(const char *raw_ptr) const {
  assert(m_buf <= raw_ptr && raw_ptr <= m_end_of_query);
  if (!(m_buf <= raw_ptr && raw_ptr <= m_end_of_query)) return 1;

  uint ret = 1;
  const CHARSET_INFO *cs = m_thd->charset();
  for (const char *c = m_buf; c < raw_ptr; c++) {
    uint mb_char_len;
    if (use_mb(cs) && (mb_char_len = my_ismbchar(cs, c, m_end_of_query))) {
      c += mb_char_len - 1;  // skip the rest of the multibyte character
      continue;              // we don't expect '\n' there
    }
    if (*c == '\n') ret++;
  }
  return ret;
}

Partition_expr_parser_state::Partition_expr_parser_state()
    : Parser_state(GRAMMAR_SELECTOR_PART), result(nullptr) {}

Gcol_expr_parser_state::Gcol_expr_parser_state()
    : Parser_state(GRAMMAR_SELECTOR_GCOL), result(nullptr) {}

Expression_parser_state::Expression_parser_state()
    : Parser_state(GRAMMAR_SELECTOR_EXPR), result(nullptr) {}

Common_table_expr_parser_state::Common_table_expr_parser_state()
    : Parser_state(GRAMMAR_SELECTOR_CTE), result(nullptr) {}

Derived_expr_parser_state::Derived_expr_parser_state()
    : Parser_state(GRAMMAR_SELECTOR_DERIVED_EXPR), result(nullptr) {}
/*
** Calc type of integer; long integer, longlong integer or real.
** Returns smallest type that match the string.
** When using unsigned long long values the result is converted to a real
** because else they will be unexpected sign changes because all calculation
** is done with longlong or double.
*/

static const char *long_str = "2147483647";
static const uint long_len = 10;
static const char *signed_long_str = "-2147483648";
static const char *longlong_str = "9223372036854775807";
static const uint longlong_len = 19;
static const char *signed_longlong_str = "-9223372036854775808";
static const uint signed_longlong_len = 19;
static const char *unsigned_longlong_str = "18446744073709551615";
static const uint unsigned_longlong_len = 20;

static inline uint int_token(const char *str, uint length) {
  if (length < long_len)  // quick normal case
    return NUM;
  bool neg = false;

  if (*str == '+')  // Remove sign and pre-zeros
  {
    str++;
    length--;
  } else if (*str == '-') {
    str++;
    length--;
    neg = true;
  }
  while (*str == '0' && length) {
    str++;
    length--;
  }
  if (length < long_len) return NUM;

  uint smaller, bigger;
  const char *cmp;
  if (neg) {
    if (length == long_len) {
      cmp = signed_long_str + 1;
      smaller = NUM;      // If <= signed_long_str
      bigger = LONG_NUM;  // If >= signed_long_str
    } else if (length < signed_longlong_len)
      return LONG_NUM;
    else if (length > signed_longlong_len)
      return DECIMAL_NUM;
    else {
      cmp = signed_longlong_str + 1;
      smaller = LONG_NUM;  // If <= signed_longlong_str
      bigger = DECIMAL_NUM;
    }
  } else {
    if (length == long_len) {
      cmp = long_str;
      smaller = NUM;
      bigger = LONG_NUM;
    } else if (length < longlong_len)
      return LONG_NUM;
    else if (length > longlong_len) {
      if (length > unsigned_longlong_len) return DECIMAL_NUM;
      cmp = unsigned_longlong_str;
      smaller = ULONGLONG_NUM;
      bigger = DECIMAL_NUM;
    } else {
      cmp = longlong_str;
      smaller = LONG_NUM;
      bigger = ULONGLONG_NUM;
    }
  }
  while (*cmp && *cmp++ == *str++)
    ;
  return ((uchar)str[-1] <= (uchar)cmp[-1]) ? smaller : bigger;
}

/**
  Given a stream that is advanced to the first contained character in
  an open comment, consume the comment.  Optionally, if we are allowed,
  recurse so that we understand comments within this current comment.

  At this level, we do not support version-condition comments.  We might
  have been called with having just passed one in the stream, though.  In
  that case, we probably want to tolerate mundane comments inside.  Thus,
  the case for recursion.

  @retval  Whether EOF reached before comment is closed.
*/
static bool consume_comment(Lex_input_stream *lip,
                            int remaining_recursions_permitted) {
  // only one level of nested comments are allowed
  assert(remaining_recursions_permitted == 0 ||
         remaining_recursions_permitted == 1);
  uchar c;
  while (!lip->eof()) {
    c = lip->yyGet();

    if (remaining_recursions_permitted == 1) {
      if ((c == '/') && (lip->yyPeek() == '*')) {
        push_warning(
            lip->m_thd, Sql_condition::SL_WARNING,
            ER_WARN_DEPRECATED_SYNTAX_NO_REPLACEMENT,
            ER_THD(lip->m_thd, ER_WARN_DEPRECATED_NESTED_COMMENT_SYNTAX));
        lip->yyUnput('(');  // Replace nested "/*..." with "(*..."
        lip->yySkip();      // and skip "("
        lip->yySkip();      /* Eat asterisk */
        if (consume_comment(lip, 0)) return true;
        lip->yyUnput(')');  // Replace "...*/" with "...*)"
        lip->yySkip();      // and skip ")"
        continue;
      }
    }

    if (c == '*') {
      if (lip->yyPeek() == '/') {
        lip->yySkip(); /* Eat slash */
        return false;
      }
    }

    if (c == '\n') lip->yylineno++;
  }

  return true;
}

/**
  yylex() function implementation for the main parser

  @param [out] yacc_yylval   semantic value of the token being parsed (yylval)
  @param [out] yylloc        "location" of the token being parsed (yylloc)
  @param thd                 THD

  @return                    token number

  @note
  MYSQLlex remember the following states from the following MYSQLlex():

  - MY_LEX_END			Found end of query
*/

int MYSQLlex(YYSTYPE *yacc_yylval, YYLTYPE *yylloc, THD *thd) {
  auto *yylval = reinterpret_cast<Lexer_yystype *>(yacc_yylval);
  Lex_input_stream *lip = &thd->m_parser_state->m_lip;
  int token;

  if (thd->is_error()) {
    if (thd->get_parser_da()->has_sql_condition(ER_CAPACITY_EXCEEDED))
      return ABORT_SYM;
  }

  if (lip->lookahead_token >= 0) {
    /*
      The next token was already parsed in advance,
      return it.
    */
    token = lip->lookahead_token;
    lip->lookahead_token = -1;
    *yylval = *(lip->lookahead_yylval);
    yylloc->cpp.start = lip->get_cpp_tok_start();
    yylloc->cpp.end = lip->get_cpp_ptr();
    yylloc->raw.start = lip->get_tok_start();
    yylloc->raw.end = lip->get_ptr();
    lip->lookahead_yylval = nullptr;
    lip->add_digest_token(token, yylval);
    return token;
  }

  token = lex_one_token(yylval, thd);
  yylloc->cpp.start = lip->get_cpp_tok_start();
  yylloc->raw.start = lip->get_tok_start();

  switch (token) {
    case WITH:
      /*
        Parsing 'WITH' 'ROLLUP' requires 2 look ups,
        which makes the grammar LALR(2).
        Replace by a single 'WITH_ROLLUP' token,
        to transform the grammar into a LALR(1) grammar,
        which sql_yacc.yy can process.
      */
      token = lex_one_token(yylval, thd);
      switch (token) {
        case ROLLUP_SYM:
          yylloc->cpp.end = lip->get_cpp_ptr();
          yylloc->raw.end = lip->get_ptr();
          lip->add_digest_token(WITH_ROLLUP_SYM, yylval);
          return WITH_ROLLUP_SYM;
        default:
          /*
            Save the token following 'WITH'
          */
          lip->lookahead_yylval = lip->yylval;
          lip->yylval = nullptr;
          lip->lookahead_token = token;
          yylloc->cpp.end = lip->get_cpp_ptr();
          yylloc->raw.end = lip->get_ptr();
          lip->add_digest_token(WITH, yylval);
          return WITH;
      }
      break;
  }

  yylloc->cpp.end = lip->get_cpp_ptr();
  yylloc->raw.end = lip->get_ptr();
  if (!lip->skip_digest) lip->add_digest_token(token, yylval);
  lip->skip_digest = false;
  return token;
}

static int lex_one_token(Lexer_yystype *yylval, THD *thd) {
  uchar c = 0;
  bool comment_closed;
  int tokval, result_state;
  uint length;
  enum my_lex_states state;
  Lex_input_stream *lip = &thd->m_parser_state->m_lip;
  const CHARSET_INFO *cs = thd->charset();
  const my_lex_states *state_map = cs->state_maps->main_map;
  const uchar *ident_map = cs->ident_map;

  lip->yylval = yylval;  // The global state

  lip->start_token();
  state = lip->next_state;
  lip->next_state = MY_LEX_START;
  for (;;) {
    switch (state) {
      case MY_LEX_START:  // Start of token
        // Skip starting whitespace
        while (state_map[c = lip->yyPeek()] == MY_LEX_SKIP) {
          if (c == '\n') lip->yylineno++;

          lip->yySkip();
        }

        /* Start of real token */
        lip->restart_token();
        c = lip->yyGet();
        state = state_map[c];
        break;
      case MY_LEX_CHAR:  // Unknown or single char token
      case MY_LEX_SKIP:  // This should not happen
        if (c == '-' && lip->yyPeek() == '-' &&
            (my_isspace(cs, lip->yyPeekn(1)) ||
             my_iscntrl(cs, lip->yyPeekn(1)))) {
          state = MY_LEX_COMMENT;
          break;
        }

        if (c == '-' && lip->yyPeek() == '>')  // '->'
        {
          lip->yySkip();
          lip->next_state = MY_LEX_START;
          if (lip->yyPeek() == '>') {
            lip->yySkip();
            return JSON_UNQUOTED_SEPARATOR_SYM;
          }
          return JSON_SEPARATOR_SYM;
        }

        if (c != ')') lip->next_state = MY_LEX_START;  // Allow signed numbers

        /*
          Check for a placeholder: it should not precede a possible identifier
          because of binlogging: when a placeholder is replaced with its value
          in a query for the binlog, the query must stay grammatically correct.
        */
        if (c == '?' && lip->stmt_prepare_mode && !ident_map[lip->yyPeek()])
          return (PARAM_MARKER);

        return ((int)c);

      case MY_LEX_IDENT_OR_NCHAR:
        if (lip->yyPeek() != '\'') {
          state = MY_LEX_IDENT;
          break;
        }
        /* Found N'string' */
        lip->yySkip();  // Skip '
        if (!(yylval->lex_str.str = get_text(lip, 2, 1))) {
          state = MY_LEX_CHAR;  // Read char by char
          break;
        }
        yylval->lex_str.length = lip->yytoklen;
        return (NCHAR_STRING);

      case MY_LEX_IDENT_OR_HEX:
        if (lip->yyPeek() == '\'') {  // Found x'hex-number'
          state = MY_LEX_HEX_NUMBER;
          break;
        }
        [[fallthrough]];
      case MY_LEX_IDENT_OR_BIN:
        if (lip->yyPeek() == '\'') {  // Found b'bin-number'
          state = MY_LEX_BIN_NUMBER;
          break;
        }
        [[fallthrough]];
      case MY_LEX_IDENT:
        const char *start;
        if (use_mb(cs)) {
          result_state = IDENT_QUOTED;
          switch (my_mbcharlen(cs, lip->yyGetLast())) {
            case 1:
              break;
            case 0:
              if (my_mbmaxlenlen(cs) < 2) break;
              [[fallthrough]];
            default:
              int l =
                  my_ismbchar(cs, lip->get_ptr() - 1, lip->get_end_of_query());
              if (l == 0) {
                state = MY_LEX_CHAR;
                continue;
              }
              lip->skip_binary(l - 1);
          }
          while (ident_map[c = lip->yyGet()]) {
            switch (my_mbcharlen(cs, c)) {
              case 1:
                break;
              case 0:
                if (my_mbmaxlenlen(cs) < 2) break;
                [[fallthrough]];
              default:
                int l;
                if ((l = my_ismbchar(cs, lip->get_ptr() - 1,
                                     lip->get_end_of_query())) == 0)
                  break;
                lip->skip_binary(l - 1);
            }
          }
        } else {
          for (result_state = c; ident_map[c = lip->yyGet()]; result_state |= c)
            ;
          /* If there were non-ASCII characters, mark that we must convert */
          result_state = result_state & 0x80 ? IDENT_QUOTED : IDENT;
        }
        length = lip->yyLength();
        start = lip->get_ptr();
        if (lip->ignore_space) {
          /*
            If we find a space then this can't be an identifier. We notice this
            below by checking start != lex->ptr.
          */
          for (; state_map[c] == MY_LEX_SKIP; c = lip->yyGet()) {
            if (c == '\n') lip->yylineno++;
          }
        }
        if (start == lip->get_ptr() && c == '.' && ident_map[lip->yyPeek()])
          lip->next_state = MY_LEX_IDENT_SEP;
        else {  // '(' must follow directly if function
          lip->yyUnget();
          if ((tokval = find_keyword(lip, length, c == '('))) {
            lip->next_state = MY_LEX_START;  // Allow signed numbers
            return (tokval);                 // Was keyword
          }
          lip->yySkip();  // next state does a unget
        }
        yylval->lex_str = get_token(lip, 0, length);

        /*
           Note: "SELECT _bla AS 'alias'"
           _bla should be considered as a IDENT if charset haven't been found.
           So we don't use MYF(MY_WME) with get_charset_by_csname to avoid
           producing an error.
        */

        if (yylval->lex_str.str[0] == '_') {
          auto charset_name = yylval->lex_str.str + 1;
          const CHARSET_INFO *underscore_cs =
              get_charset_by_csname(charset_name, MY_CS_PRIMARY, MYF(0));
          if (underscore_cs) {
            lip->warn_on_deprecated_charset(underscore_cs, charset_name);
            if (underscore_cs == &my_charset_utf8mb4_0900_ai_ci) {
              /*
                If underscore_cs is utf8mb4, and the collation of underscore_cs
                is the default collation of utf8mb4, then update underscore_cs
                with a value of the default_collation_for_utf8mb4 system
                variable:
              */
              underscore_cs = thd->variables.default_collation_for_utf8mb4;
            }
            yylval->charset = underscore_cs;
            lip->m_underscore_cs = underscore_cs;

            lip->body_utf8_append(lip->m_cpp_text_start,
                                  lip->get_cpp_tok_start() + length);
            return (UNDERSCORE_CHARSET);
          }
        }

        lip->body_utf8_append(lip->m_cpp_text_start);

        lip->body_utf8_append_literal(thd, &yylval->lex_str, cs,
                                      lip->m_cpp_text_end);

        return (result_state);  // IDENT or IDENT_QUOTED

      case MY_LEX_IDENT_SEP:  // Found ident and now '.'
        yylval->lex_str.str = const_cast<char *>(lip->get_ptr());
        yylval->lex_str.length = 1;
        c = lip->yyGet();  // should be '.'
        lip->next_state =
            MY_LEX_IDENT_START;         // Next is an ident (not a keyword)
        if (!ident_map[lip->yyPeek()])  // Probably ` or "
          lip->next_state = MY_LEX_START;
        return ((int)c);

      case MY_LEX_NUMBER_IDENT:  // number or ident which num-start
        if (lip->yyGetLast() == '0') {
          c = lip->yyGet();
          if (c == 'x') {
            while (my_isxdigit(cs, (c = lip->yyGet())))
              ;
            if ((lip->yyLength() >= 3) && !ident_map[c]) {
              /* skip '0x' */
              yylval->lex_str = get_token(lip, 2, lip->yyLength() - 2);
              return (HEX_NUM);
            }
            lip->yyUnget();
            state = MY_LEX_IDENT_START;
            break;
          } else if (c == 'b') {
            while ((c = lip->yyGet()) == '0' || c == '1')
              ;
            if ((lip->yyLength() >= 3) && !ident_map[c]) {
              /* Skip '0b' */
              yylval->lex_str = get_token(lip, 2, lip->yyLength() - 2);
              return (BIN_NUM);
            }
            lip->yyUnget();
            state = MY_LEX_IDENT_START;
            break;
          }
          lip->yyUnget();
        }

        while (my_isdigit(cs, (c = lip->yyGet())))
          ;
        if (!ident_map[c]) {  // Can't be identifier
          state = MY_LEX_INT_OR_REAL;
          break;
        }
        if (c == 'e' || c == 'E') {
          // The following test is written this way to allow numbers of type 1e1
          if (my_isdigit(cs, lip->yyPeek()) || (c = (lip->yyGet())) == '+' ||
              c == '-') {  // Allow 1E+10
            if (my_isdigit(cs,
                           lip->yyPeek()))  // Number must have digit after sign
            {
              lip->yySkip();
              while (my_isdigit(cs, lip->yyGet()))
                ;
              yylval->lex_str = get_token(lip, 0, lip->yyLength());
              return (FLOAT_NUM);
            }
          }
          lip->yyUnget();
        }
        [[fallthrough]];
      case MY_LEX_IDENT_START:  // We come here after '.'
        result_state = IDENT;
        if (use_mb(cs)) {
          result_state = IDENT_QUOTED;
          while (ident_map[c = lip->yyGet()]) {
            switch (my_mbcharlen(cs, c)) {
              case 1:
                break;
              case 0:
                if (my_mbmaxlenlen(cs) < 2) break;
                [[fallthrough]];
              default:
                int l;
                if ((l = my_ismbchar(cs, lip->get_ptr() - 1,
                                     lip->get_end_of_query())) == 0)
                  break;
                lip->skip_binary(l - 1);
            }
          }
        } else {
          for (result_state = 0; ident_map[c = lip->yyGet()]; result_state |= c)
            ;
          /* If there were non-ASCII characters, mark that we must convert */
          result_state = result_state & 0x80 ? IDENT_QUOTED : IDENT;
        }
        if (c == '.' && ident_map[lip->yyPeek()])
          lip->next_state = MY_LEX_IDENT_SEP;  // Next is '.'

        yylval->lex_str = get_token(lip, 0, lip->yyLength());

        lip->body_utf8_append(lip->m_cpp_text_start);

        lip->body_utf8_append_literal(thd, &yylval->lex_str, cs,
                                      lip->m_cpp_text_end);

        return (result_state);

      case MY_LEX_USER_VARIABLE_DELIMITER:  // Found quote char
      {
        uint double_quotes = 0;
        char quote_char = c;  // Used char
        for (;;) {
          c = lip->yyGet();
          if (c == 0) {
            lip->yyUnget();
            return ABORT_SYM;  // Unmatched quotes
          }

          int var_length;
          if ((var_length = my_mbcharlen(cs, c)) == 1) {
            if (c == quote_char) {
              if (lip->yyPeek() != quote_char) break;
              c = lip->yyGet();
              double_quotes++;
              continue;
            }
          } else if (use_mb(cs)) {
            if ((var_length = my_ismbchar(cs, lip->get_ptr() - 1,
                                          lip->get_end_of_query())))
              lip->skip_binary(var_length - 1);
          }
        }
        if (double_quotes)
          yylval->lex_str = get_quoted_token(
              lip, 1, lip->yyLength() - double_quotes - 1, quote_char);
        else
          yylval->lex_str = get_token(lip, 1, lip->yyLength() - 1);
        if (c == quote_char) lip->yySkip();  // Skip end `
        lip->next_state = MY_LEX_START;

        lip->body_utf8_append(lip->m_cpp_text_start);

        lip->body_utf8_append_literal(thd, &yylval->lex_str, cs,
                                      lip->m_cpp_text_end);

        return (IDENT_QUOTED);
      }
      case MY_LEX_INT_OR_REAL:  // Complete int or incomplete real
        if (c != '.') {         // Found complete integer number.
          yylval->lex_str = get_token(lip, 0, lip->yyLength());
          return int_token(yylval->lex_str.str, (uint)yylval->lex_str.length);
        }
        [[fallthrough]];
      case MY_LEX_REAL:  // Incomplete real number
        while (my_isdigit(cs, c = lip->yyGet()))
          ;

        if (c == 'e' || c == 'E') {
          c = lip->yyGet();
          if (c == '-' || c == '+') c = lip->yyGet();  // Skip sign
          if (!my_isdigit(cs, c)) {                    // No digit after sign
            state = MY_LEX_CHAR;
            break;
          }
          while (my_isdigit(cs, lip->yyGet()))
            ;
          yylval->lex_str = get_token(lip, 0, lip->yyLength());
          return (FLOAT_NUM);
        }
        yylval->lex_str = get_token(lip, 0, lip->yyLength());
        return (DECIMAL_NUM);

      case MY_LEX_HEX_NUMBER:  // Found x'hexstring'
        lip->yySkip();         // Accept opening '
        while (my_isxdigit(cs, (c = lip->yyGet())))
          ;
        if (c != '\'') return (ABORT_SYM);          // Illegal hex constant
        lip->yySkip();                              // Accept closing '
        length = lip->yyLength();                   // Length of hexnum+3
        if ((length % 2) == 0) return (ABORT_SYM);  // odd number of hex digits
        yylval->lex_str = get_token(lip,
                                    2,            // skip x'
                                    length - 3);  // don't count x' and last '
        return (HEX_NUM);

      case MY_LEX_BIN_NUMBER:  // Found b'bin-string'
        lip->yySkip();         // Accept opening '
        while ((c = lip->yyGet()) == '0' || c == '1')
          ;
        if (c != '\'') return (ABORT_SYM);  // Illegal hex constant
        lip->yySkip();                      // Accept closing '
        length = lip->yyLength();           // Length of bin-num + 3
        yylval->lex_str = get_token(lip,
                                    2,            // skip b'
                                    length - 3);  // don't count b' and last '
        return (BIN_NUM);

      case MY_LEX_CMP_OP:  // Incomplete comparison operator
        if (state_map[lip->yyPeek()] == MY_LEX_CMP_OP ||
            state_map[lip->yyPeek()] == MY_LEX_LONG_CMP_OP)
          lip->yySkip();
        if ((tokval = find_keyword(lip, lip->yyLength() + 1, false))) {
          lip->next_state = MY_LEX_START;  // Allow signed numbers
          return (tokval);
        }
        state = MY_LEX_CHAR;  // Something fishy found
        break;

      case MY_LEX_LONG_CMP_OP:  // Incomplete comparison operator
        if (state_map[lip->yyPeek()] == MY_LEX_CMP_OP ||
            state_map[lip->yyPeek()] == MY_LEX_LONG_CMP_OP) {
          lip->yySkip();
          if (state_map[lip->yyPeek()] == MY_LEX_CMP_OP) lip->yySkip();
        }
        if ((tokval = find_keyword(lip, lip->yyLength() + 1, false))) {
          lip->next_state = MY_LEX_START;  // Found long op
          return (tokval);
        }
        state = MY_LEX_CHAR;  // Something fishy found
        break;

      case MY_LEX_BOOL:
        if (c != lip->yyPeek()) {
          state = MY_LEX_CHAR;
          break;
        }
        lip->yySkip();
        tokval = find_keyword(lip, 2, false);  // Is a bool operator
        lip->next_state = MY_LEX_START;        // Allow signed numbers
        return (tokval);

      case MY_LEX_STRING_OR_DELIMITER:
        if (thd->variables.sql_mode & MODE_ANSI_QUOTES) {
          state = MY_LEX_USER_VARIABLE_DELIMITER;
          break;
        }
        /* " used for strings */
        [[fallthrough]];
      case MY_LEX_STRING:  // Incomplete text string
        if (!(yylval->lex_str.str = get_text(lip, 1, 1))) {
          state = MY_LEX_CHAR;  // Read char by char
          break;
        }
        yylval->lex_str.length = lip->yytoklen;

        lip->body_utf8_append(lip->m_cpp_text_start);

        lip->body_utf8_append_literal(
            thd, &yylval->lex_str,
            lip->m_underscore_cs ? lip->m_underscore_cs : cs,
            lip->m_cpp_text_end);

        lip->m_underscore_cs = nullptr;

        return (TEXT_STRING);

      case MY_LEX_COMMENT:  //  Comment
        thd->m_parser_state->add_comment();
        while ((c = lip->yyGet()) != '\n' && c)
          ;
        lip->yyUnget();        // Safety against eof
        state = MY_LEX_START;  // Try again
        break;
      case MY_LEX_LONG_COMMENT: /* Long C comment? */
        if (lip->yyPeek() != '*') {
          state = MY_LEX_CHAR;  // Probable division
          break;
        }
        thd->m_parser_state->add_comment();
        /* Reject '/' '*', since we might need to turn off the echo */
        lip->yyUnget();

        lip->save_in_comment_state();

        if (lip->yyPeekn(2) == '!') {
          lip->in_comment = DISCARD_COMMENT;
          /* Accept '/' '*' '!', but do not keep this marker. */
          lip->set_echo(false);
          lip->yySkip();
          lip->yySkip();
          lip->yySkip();

          /*
            The special comment format is very strict:
            '/' '*' '!', followed by exactly
            1 digit (major), 2 digits (minor), then 2 digits (dot).
            32302 -> 3.23.02
            50032 -> 5.0.32
            50114 -> 5.1.14
          */
          char version_str[6];
          if (my_isdigit(cs, (version_str[0] = lip->yyPeekn(0))) &&
              my_isdigit(cs, (version_str[1] = lip->yyPeekn(1))) &&
              my_isdigit(cs, (version_str[2] = lip->yyPeekn(2))) &&
              my_isdigit(cs, (version_str[3] = lip->yyPeekn(3))) &&
              my_isdigit(cs, (version_str[4] = lip->yyPeekn(4)))) {
            version_str[5] = 0;
            ulong version;
            version = strtol(version_str, nullptr, 10);

            if (version <= MYSQL_VERSION_ID) {
              /* Accept 'M' 'm' 'm' 'd' 'd' */
              lip->yySkipn(5);
              /* Expand the content of the special comment as real code */
              lip->set_echo(true);
              state = MY_LEX_START;
              break; /* Do not treat contents as a comment.  */
            } else {
              /*
                Patch and skip the conditional comment to avoid it
                being propagated infinitely (eg. to a slave).
              */
              char *pcom = lip->yyUnput(' ');
              comment_closed = !consume_comment(lip, 1);
              if (!comment_closed) {
                *pcom = '!';
              }
              /* version allowed to have one level of comment inside. */
            }
          } else {
            /* Not a version comment. */
            state = MY_LEX_START;
            lip->set_echo(true);
            break;
          }
        } else {
          if (lip->in_comment != NO_COMMENT) {
            push_warning(
                lip->m_thd, Sql_condition::SL_WARNING,
                ER_WARN_DEPRECATED_SYNTAX_NO_REPLACEMENT,
                ER_THD(lip->m_thd, ER_WARN_DEPRECATED_NESTED_COMMENT_SYNTAX));
          }
          lip->in_comment = PRESERVE_COMMENT;
          lip->yySkip();  // Accept /
          lip->yySkip();  // Accept *
          comment_closed = !consume_comment(lip, 0);
          /* regular comments can have zero comments inside. */
        }
        /*
          Discard:
          - regular '/' '*' comments,
          - special comments '/' '*' '!' for a future version,
          by scanning until we find a closing '*' '/' marker.

          Nesting regular comments isn't allowed.  The first
          '*' '/' returns the parser to the previous state.

          /#!VERSI oned containing /# regular #/ is allowed #/

                  Inside one versioned comment, another versioned comment
                  is treated as a regular discardable comment.  It gets
                  no special parsing.
        */

        /* Unbalanced comments with a missing '*' '/' are a syntax error */
        if (!comment_closed) return (ABORT_SYM);
        state = MY_LEX_START;  // Try again
        lip->restore_in_comment_state();
        break;
      case MY_LEX_END_LONG_COMMENT:
        if ((lip->in_comment != NO_COMMENT) && lip->yyPeek() == '/') {
          /* Reject '*' '/' */
          lip->yyUnget();
          /* Accept '*' '/', with the proper echo */
          lip->set_echo(lip->in_comment == PRESERVE_COMMENT);
          lip->yySkipn(2);
          /* And start recording the tokens again */
          lip->set_echo(true);

          /*
            C-style comments are replaced with a single space (as it
            is in C and C++).  If there is already a whitespace
            character at this point in the stream, the space is
            not inserted.

            See also ISO/IEC 9899:1999 §5.1.1.2
            ("Programming languages — C")
          */
          if (!my_isspace(cs, lip->yyPeek()) &&
              lip->get_cpp_ptr() != lip->get_cpp_buf() &&
              !my_isspace(cs, *(lip->get_cpp_ptr() - 1)))
            lip->cpp_inject(' ');

          lip->in_comment = NO_COMMENT;
          state = MY_LEX_START;
        } else
          state = MY_LEX_CHAR;  // Return '*'
        break;
      case MY_LEX_SET_VAR:  // Check if ':='
        if (lip->yyPeek() != '=') {
          state = MY_LEX_CHAR;  // Return ':'
          break;
        }
        lip->yySkip();
        return (SET_VAR);
      case MY_LEX_SEMICOLON:  // optional line terminator
        state = MY_LEX_CHAR;  // Return ';'
        break;
      case MY_LEX_EOL:
        if (lip->eof()) {
          lip->yyUnget();  // Reject the last '\0'
          lip->set_echo(false);
          lip->yySkip();
          lip->set_echo(true);
          /* Unbalanced comments with a missing '*' '/' are a syntax error */
          if (lip->in_comment != NO_COMMENT) return (ABORT_SYM);
          lip->next_state = MY_LEX_END;  // Mark for next loop
          return (END_OF_INPUT);
        }
        state = MY_LEX_CHAR;
        break;
      case MY_LEX_END:
        lip->next_state = MY_LEX_END;
        return (0);  // We found end of input last time

        /* Actually real shouldn't start with . but allow them anyhow */
      case MY_LEX_REAL_OR_POINT:
        if (my_isdigit(cs, lip->yyPeek()))
          state = MY_LEX_REAL;  // Real
        else {
          state = MY_LEX_IDENT_SEP;  // return '.'
          lip->yyUnget();            // Put back '.'
        }
        break;
      case MY_LEX_USER_END:  // end '@' of user@hostname
        switch (state_map[lip->yyPeek()]) {
          case MY_LEX_STRING:
          case MY_LEX_USER_VARIABLE_DELIMITER:
          case MY_LEX_STRING_OR_DELIMITER:
            break;
          case MY_LEX_USER_END:
            lip->next_state = MY_LEX_SYSTEM_VAR;
            break;
          default:
            lip->next_state = MY_LEX_HOSTNAME;
            break;
        }
        yylval->lex_str.str = const_cast<char *>(lip->get_ptr());
        yylval->lex_str.length = 1;
        return ((int)'@');
      case MY_LEX_HOSTNAME:  // end '@' of user@hostname
        for (c = lip->yyGet();
             my_isalnum(cs, c) || c == '.' || c == '_' || c == '$';
             c = lip->yyGet())
          ;
        yylval->lex_str = get_token(lip, 0, lip->yyLength());
        return (LEX_HOSTNAME);
      case MY_LEX_SYSTEM_VAR:
        yylval->lex_str.str = const_cast<char *>(lip->get_ptr());
        yylval->lex_str.length = 1;
        lip->yySkip();  // Skip '@'
        lip->next_state =
            (state_map[lip->yyPeek()] == MY_LEX_USER_VARIABLE_DELIMITER
                 ? MY_LEX_START
                 : MY_LEX_IDENT_OR_KEYWORD);
        return ((int)'@');
      case MY_LEX_IDENT_OR_KEYWORD:
        /*
          We come here when we have found two '@' in a row.
          We should now be able to handle:
          [(global | local | session) .]variable_name
        */

        for (result_state = 0; ident_map[c = lip->yyGet()]; result_state |= c)
          ;
        /* If there were non-ASCII characters, mark that we must convert */
        result_state = result_state & 0x80 ? IDENT_QUOTED : IDENT;

        if (c == '.') lip->next_state = MY_LEX_IDENT_SEP;
        length = lip->yyLength();
        if (length == 0) return (ABORT_SYM);  // Names must be nonempty.
        if ((tokval = find_keyword(lip, length, false))) {
          lip->yyUnget();   // Put back 'c'
          return (tokval);  // Was keyword
        }
        yylval->lex_str = get_token(lip, 0, length);

        lip->body_utf8_append(lip->m_cpp_text_start);

        lip->body_utf8_append_literal(thd, &yylval->lex_str, cs,
                                      lip->m_cpp_text_end);

        return (result_state);
    }
  }
}

void trim_whitespace(const CHARSET_INFO *cs, LEX_STRING *str) {
  /*
    TODO:
    This code assumes that there are no multi-bytes characters
    that can be considered white-space.
  */

  while ((str->length > 0) && (my_isspace(cs, str->str[0]))) {
    str->length--;
    str->str++;
  }

  /*
    FIXME:
    Also, parsing backward is not safe with multi bytes characters
  */
  while ((str->length > 0) && (my_isspace(cs, str->str[str->length - 1]))) {
    str->length--;
    /* set trailing spaces to 0 as there're places that don't respect length */
    str->str[str->length] = 0;
  }
}

/**
   Prints into 'str' a comma-separated list of column names, enclosed in
   parenthesis.
   @param  thd  Thread handler
   @param  str  Where to print
   @param  column_names List to print, or NULL
*/

void print_derived_column_names(const THD *thd, String *str,
                                const Create_col_name_list *column_names) {
  if (!column_names) return;
  str->append(" (");
  for (auto s : *column_names) {
    append_identifier(thd, str, s.str, s.length);
    str->append(',');
  }
  str->length(str->length() - 1);
  str->append(')');
}

/**
  Construct and initialize Query_expression object.
*/

Query_expression::Query_expression(enum_parsing_context parsing_context)
    : next(nullptr),
      prev(nullptr),
      master(nullptr),
      slave(nullptr),
      explain_marker(CTX_NONE),
      prepared(false),
      optimized(false),
      executed(false),
      result_table_list(),
      union_result(nullptr),
      table(nullptr),
      m_query_result(nullptr),
      uncacheable(0),
      cleaned(UC_DIRTY),
      item_list(current_thd->mem_root),
      types(current_thd->mem_root),
      select_limit_cnt(HA_POS_ERROR),
      offset_limit_cnt(0),
      item(nullptr),
      fake_query_block(nullptr),
      saved_fake_query_block(nullptr),
      union_distinct(nullptr),
      m_with_clause(nullptr),
      derived_table(nullptr),
      first_recursive(nullptr),
      m_lateral_deps(0) {
  switch (parsing_context) {
    case CTX_ORDER_BY:
      explain_marker = CTX_ORDER_BY_SQ;  // A subquery in ORDER BY
      break;
    case CTX_GROUP_BY:
      explain_marker = CTX_GROUP_BY_SQ;  // A subquery in GROUP BY
      break;
    case CTX_ON:
      explain_marker = CTX_WHERE;
      break;
    case CTX_HAVING:  // A subquery elsewhere
    case CTX_SELECT_LIST:
    case CTX_UPDATE_VALUE:
    case CTX_INSERT_VALUES:
    case CTX_INSERT_UPDATE:
    case CTX_WHERE:
    case CTX_DERIVED:
    case CTX_NONE:  // A subquery in a non-select
      explain_marker = parsing_context;
      break;
    default:
      /* Subquery can't happen outside of those ^. */
      assert(false); /* purecov: inspected */
      break;
  }
}

/**
  Construct and initialize Query_block object.
*/

Query_block::Query_block(MEM_ROOT *mem_root, Item *where, Item *having)
    : fields(mem_root),
      ftfunc_list(&ftfunc_list_alloc),
      sj_nests(mem_root),
      first_context(&context),
      top_join_list(mem_root),
      join_list(&top_join_list),
      m_where_cond(where),
      m_having_cond(having) {}

/**
  Set the name resolution context for the specified query block.

  @param outer_context Outer name resolution context.
                       NULL if none or it will be set later.
*/

bool Query_block::set_context(Name_resolution_context *outer_context) {
  context.init();
  context.query_block = this;
  context.outer_context = outer_context;
  /*
    Add the name resolution context of this query block to the
    stack of contexts for the whole query.
  */
  return parent_lex->push_context(&context);
}

/**
  Add tables from an array to a list of used tables.

  @param thd            Current session.
  @param tables         Tables to add.
  @param table_options  A set of the following bits:
                         - TL_OPTION_UPDATING : Table will be updated,
                         - TL_OPTION_FORCE_INDEX : Force usage of index,
                         - TL_OPTION_ALIAS : an alias in multi table DELETE.
  @param lock_type      How table should be locked.
  @param mdl_type       Type of metadata lock to acquire on the table.

  @returns true if error (reported), otherwise false.
*/

bool Query_block::add_tables(THD *thd,
                             const Mem_root_array<Table_ident *> *tables,
                             ulong table_options, thr_lock_type lock_type,
                             enum_mdl_type mdl_type) {
  if (tables == nullptr) return false;

  for (auto *table : *tables) {
    if (!add_table_to_list(thd, table, nullptr, table_options, lock_type,
                           mdl_type))
      return true;
  }
  return false;
}

/**
  Exclude this unit and its immediately contained query_block objects
  from query expression / query block chain.

  @note
    Units that belong to the query_block objects of the current unit will be
    brought up one level and will replace the current unit in the list of units.
*/
void Query_expression::exclude_level() {
  /*
    This change to the unit tree is done only during statement resolution
    so doesn't need LOCK_query_plan
  */
  Query_expression *units = nullptr;
  Query_expression **units_last = &units;
  Query_block *sl = first_query_block();
  while (sl) {
    // Exclusion can only be done prior to optimization or if the subquery is
    // already executed because it might not be using any tables (const item).
    assert(sl->join == nullptr || is_executed());
    if (sl->join != nullptr) sl->join->destroy();

    Query_block *next_query_block = sl->next_query_block();

    // unlink current level from global SELECTs list
    if (sl->link_prev && (*sl->link_prev = sl->link_next))
      sl->link_next->link_prev = sl->link_prev;

    // bring up underlay levels
    Query_expression **last = nullptr;
    for (Query_expression *u = sl->first_inner_query_expression(); u;
         u = u->next_query_expression()) {
      /*
        We are excluding a Query_block from the hierarchy of
        Query_expressions and Query_blockes. Since this level is
        removed, we must also exclude the Name_resolution_context
        belonging to this level. Do this by looping through inner
        subqueries and changing their contexts' outer context pointers
        to point to the outer select's context.
      */
      for (Query_block *s = u->first_query_block(); s;
           s = s->next_query_block()) {
        if (s->context.outer_context == &sl->context)
          s->context.outer_context = &sl->outer_query_block()->context;
      }
      if (u->fake_query_block &&
          u->fake_query_block->context.outer_context == &sl->context)
        u->fake_query_block->context.outer_context =
            &sl->outer_query_block()->context;
      u->master = master;
      last = &(u->next);
    }
    if (last) {
      (*units_last) = sl->first_inner_query_expression();
      units_last = last;
    }

    sl->invalidate();
    sl = next_query_block;
  }
  if (units) {
    // include brought up levels in place of current
    (*prev) = units;
    (*units_last) = next;
    if (next) next->prev = units_last;
    units->prev = prev;
  } else {
    // exclude currect unit from list of nodes
    if (prev) (*prev) = next;
    if (next) next->prev = prev;
  }

  invalidate();
}

/**
  Exclude subtree of current unit from tree of SELECTs
*/
void Query_expression::exclude_tree(THD *thd) {
  Query_block *sl = first_query_block();
  while (sl) {
    Query_block *next_query_block = sl->next_query_block();

    // unlink current level from global SELECTs list
    if (sl->link_prev && (*sl->link_prev = sl->link_next))
      sl->link_next->link_prev = sl->link_prev;

    // Exclude subtrees of all the inner query expressions of this query block
    for (Query_expression *u = sl->first_inner_query_expression(); u;
         u = u->next_query_expression()) {
      u->exclude_tree(thd);
    }

    /*
      Reference to this query block is lost after it's excluded.
      Destroy internal objects to free memory.
    */
    sl->cleanup(thd, true);
    sl->destroy();
    sl->invalidate();
    sl = next_query_block;
    slave = sl;
  }
  // Remove the internal objects for this query expression.
  cleanup(thd, true);
  destroy();
  // exclude currect unit from list of nodes
  if (prev) (*prev) = next;
  if (next) next->prev = prev;

  invalidate();
}

/**
  Invalidate by nulling out pointers to other Query_expressions and
  Query_blockes.
*/
void Query_expression::invalidate() {
  next = nullptr;
  prev = nullptr;
  master = nullptr;
  slave = nullptr;
}

/**
  Make active options from base options, supplied options, any statement
  options and the environment.

  @param added_options   Options that are added to the active options
  @param removed_options Options that are removed from the active options
*/

void Query_block::make_active_options(ulonglong added_options,
                                      ulonglong removed_options) {
  m_active_options =
      (m_base_options | added_options | parent_lex->statement_options() |
       parent_lex->thd->variables.option_bits) &
      ~removed_options;
}

/**
  Mark all query blocks from this to 'last' as dependent

  @param last Pointer to last Query_block struct, before which all
              Query_block are marked as as dependent.
  @param aggregate true if the dependency is due to a set function, such as
                   COUNT(*), which is aggregated within the query block 'last'.
                   Such functions must have a dependency on all tables of
                   the aggregating query block.

  @note
    last should be reachable from this Query_block

  @todo Update OUTER_REF_TABLE_BIT for intermediate subquery items, by
        replacing the below "if (aggregate)" block with:
        if (last == s->outer_query_block())
        {
          if (aggregate)
            munit->item->accumulate_used_tables(last->all_tables_map());
        }
        else
        {
          munit->item->accumulate_used_tables(OUTER_REF_TABLE_BIT);
        }
        and remove settings from Item_field::fix_outer_field(),
        Item_ref::fix_fields().
*/

void Query_block::mark_as_dependent(Query_block *last, bool aggregate) {
  // The top level query block cannot be dependent, so do not go above this:
  assert(last != nullptr);

  /*
    Mark all selects from resolved to 1 before select where was
    found table as depended (of select where was found table)
  */
  for (Query_block *s = this; s && s != last; s = s->outer_query_block()) {
    Query_expression *munit = s->master_query_expression();
    if (!(s->uncacheable & UNCACHEABLE_DEPENDENT)) {
      // Select is dependent of outer select
      s->uncacheable =
          (s->uncacheable & ~UNCACHEABLE_UNITED) | UNCACHEABLE_DEPENDENT;
      munit->uncacheable =
          (munit->uncacheable & ~UNCACHEABLE_UNITED) | UNCACHEABLE_DEPENDENT;
      for (Query_block *sl = munit->first_query_block(); sl;
           sl = sl->next_query_block()) {
        if (sl != s &&
            !(sl->uncacheable & (UNCACHEABLE_DEPENDENT | UNCACHEABLE_UNITED))) {
          // Prevent early freeing in JOIN::join_free()
          sl->uncacheable |= UNCACHEABLE_UNITED;
        }
      }
    }
    if (aggregate) {
      munit->accumulate_used_tables(last == s->outer_query_block()
                                        ? last->all_tables_map()
                                        : OUTER_REF_TABLE_BIT);
    }
  }
}

/*
  prohibit using LIMIT clause
*/
bool Query_block::test_limit() {
  if (select_limit != nullptr) {
    my_error(ER_NOT_SUPPORTED_YET, MYF(0), "LIMIT & IN/ALL/ANY/SOME subquery");
    return (true);
  }
  return (false);
}

enum_parsing_context Query_expression::get_explain_marker(
    const THD *thd) const {
  thd->query_plan.assert_plan_is_locked_if_other();
  return explain_marker;
}

void Query_expression::set_explain_marker(THD *thd, enum_parsing_context m) {
  thd->lock_query_plan();
  explain_marker = m;
  thd->unlock_query_plan();
}

void Query_expression::set_explain_marker_from(THD *thd,
                                               const Query_expression *u) {
  thd->lock_query_plan();
  explain_marker = u->explain_marker;
  thd->unlock_query_plan();
}

ha_rows Query_block::get_offset(THD *) {
  if (offset_limit != nullptr)
    return ha_rows{offset_limit->val_uint()};
  else
    return ha_rows{0};
}

ha_rows Query_block::get_limit(THD *thd) {
  /*
    If m_use_select_limit is set in the query block, return the value
    of the variable select_limit, unless an explicit limit is set.
    This is used to implement SQL_SELECT_LIMIT for SELECT statements.
  */
  if (select_limit != nullptr)
    return ha_rows{select_limit->val_uint()};
  else if (m_use_select_limit)
    return ha_rows{thd->variables.select_limit};
  else
    return ha_rows{HA_POS_ERROR};
}

void Query_block::add_order_to_list(ORDER *order) {
  add_to_list(order_list, order);
}

bool Query_block::add_item_to_list(Item *item) {
  DBUG_TRACE;
  DBUG_PRINT("info", ("Item: %p", item));
  assert_consistent_hidden_flags(fields, item, /*hidden=*/false);
  fields.push_back(item);
  item->hidden = false;
  return false;
}

bool Query_block::add_ftfunc_to_list(Item_func_match *func) {
  return !func || ftfunc_list->push_back(func);  // end of memory?
}

/**
  Invalidate by nulling out pointers to other Query_expressions and
  Query_blockes.
*/
void Query_block::invalidate() {
  next = nullptr;
  prev = nullptr;
  master = nullptr;
  slave = nullptr;
  link_next = nullptr;
  link_prev = nullptr;
}

bool Query_block::setup_base_ref_items(THD *thd) {
  uint order_group_num = order_list.elements + group_list.elements;

  // find_order_in_list() may need some extra space, so multiply by two.
  order_group_num *= 2;

  // create_distinct_group() may need some extra space
  if (is_distinct()) {
    uint bitcount = 0;
    for (Item *item : visible_fields()) {
      /*
        Same test as in create_distinct_group, when it pushes new items to the
        end of base_ref_items. An extra test for 'fixed' which, at this
        stage, will be true only for columns inserted for a '*' wildcard.
      */
      if (item->fixed && item->type() == Item::FIELD_ITEM &&
          item->data_type() == MYSQL_TYPE_BIT)
        ++bitcount;
    }
    order_group_num += bitcount;
  }

  /*
    We have to create array in prepared statement memory if it is
    prepared statement
  */
  Query_arena *arena = thd->stmt_arena;
  uint n_elems = n_sum_items + n_child_sum_items + fields.size() +
                 select_n_having_items + select_n_where_fields +
                 order_group_num + n_scalar_subqueries;

  /*
    If it is possible that we transform IN(subquery) to a join to a derived
    table, we will be adding DISTINCT (this possibly has the problem of BIT
    columns as in the logic above), and we will also be adding one expression to
    the SELECT list per decorrelated equality in WHERE. So we have to allocate
    more space.

    The number of decorrelatable equalities is bounded by
    select_n_where_fields. Indeed an equality isn't counted in
    select_n_where_fields if it's:
    expr-without_Item_field = expr-without_Item_field;
    but we decorrelate an equality if one member has OUTER_REF_TABLE_BIT, so
    it has an Item_field inside.

    Note that cond_count cannot be used, as setup_cond() hasn't run yet. So we
    use select_n_where_fields instead.
  */
  if (master_query_expression()->item &&
      (thd->optimizer_switch_flag(OPTIMIZER_SWITCH_SUBQUERY_TO_DERIVED) ||
       (thd->lex->m_sql_cmd != nullptr &&
        thd->secondary_engine_optimization() ==
            Secondary_engine_optimization::SECONDARY))) {
    Item_subselect *subq_predicate = master_query_expression()->item;
    if (subq_predicate->substype() == Item_subselect::EXISTS_SUBS ||
        subq_predicate->substype() == Item_subselect::IN_SUBS) {
      // might be transformed to derived table, so:
      n_elems +=
          // possible additions to SELECT list from decorrelation of WHERE
          select_n_where_fields +
          // add size of new SELECT list, for DISTINCT and BIT type
          (select_n_where_fields + fields.size());
    }
  }

  DBUG_PRINT(
      "info",
      ("setup_ref_array this %p %4u : %4u %4u %4zu %4u %4u %4u %4u", this,
       n_elems,  // :
       n_sum_items, n_child_sum_items, fields.size(), select_n_having_items,
       select_n_where_fields, order_group_num, n_scalar_subqueries));
  if (!base_ref_items.is_null()) {
    /*
      This should not happen, as it's the sign of preparing an already-prepared
      Query_block. It does happen (in test main.sp-error, section for bug13037):
      a table-less substatement fails due to wrong identifier, and
      LEX::mark_broken() doesn't mark it as broken as it uses no tables; so it
      will be reused by the next CALL. WL#6570.
     */
    if (base_ref_items.size() >= n_elems) return false;
  }
  Item **array = static_cast<Item **>(arena->alloc(sizeof(Item *) * n_elems));
  if (array == nullptr) return true;

  base_ref_items = Ref_item_array(array, n_elems);

  return false;
}

void Query_expression::print(const THD *thd, String *str,
                             enum_query_type query_type) {
  if (m_with_clause) m_with_clause->print(thd, str, query_type);
  bool union_all = !union_distinct;
  for (Query_block *sl = first_query_block(); sl; sl = sl->next_query_block()) {
    if (sl != first_query_block()) {
      str->append(STRING_WITH_LEN(" union "));
      if (union_all)
        str->append(STRING_WITH_LEN("all "));
      else if (union_distinct == sl)
        union_all = true;
    }
    bool parentheses_are_needed =
        (sl->has_limit() || sl->is_ordered()) &&
        (is_union() ||
         (fake_query_block != nullptr &&
          (fake_query_block->has_limit() || fake_query_block->is_ordered())));
    if (parentheses_are_needed) str->append('(');
    sl->print(thd, str, query_type);
    if (parentheses_are_needed) str->append(')');
  }
  if (fake_query_block) {
    if (fake_query_block->order_list.elements) {
      str->append(STRING_WITH_LEN(" order by "));
      fake_query_block->print_order(
          thd, str, fake_query_block->order_list.first, query_type);
    }
    fake_query_block->print_limit(thd, str, query_type);
  } else if (saved_fake_query_block)
    saved_fake_query_block->print_limit(thd, str, query_type);
}

void Query_block::print_order(const THD *thd, String *str, ORDER *order,
                              enum_query_type query_type) {
  for (; order; order = order->next) {
    unwrap_rollup_group(*order->item)
        ->print_for_order(thd, str, query_type, order->used_alias);
    if (order->direction == ORDER_DESC) str->append(STRING_WITH_LEN(" desc"));
    if (order->next) str->append(',');
  }
}

void Query_block::print_limit(const THD *thd, String *str,
                              enum_query_type query_type) {
  Query_expression *unit = master_query_expression();
  Item_subselect *item = unit->item;

  if (item && unit->global_parameters() == this) {
    Item_subselect::subs_type subs_type = item->substype();
    if (subs_type == Item_subselect::EXISTS_SUBS ||
        subs_type == Item_subselect::IN_SUBS ||
        subs_type == Item_subselect::ALL_SUBS)
      return;
  }
  if (has_limit() && !m_internal_limit) {
    str->append(STRING_WITH_LEN(" limit "));
    if (offset_limit) {
      offset_limit->print(thd, str, query_type);
      str->append(',');
    }
    select_limit->print(thd, str, query_type);
  }
}

/**
  @brief Print an index hint

  @details Prints out the USE|FORCE|IGNORE index hint.

  @param      thd         the current thread
  @param[out] str         appends the index hint here
*/

void Index_hint::print(const THD *thd, String *str) {
  switch (type) {
    case INDEX_HINT_IGNORE:
      str->append(STRING_WITH_LEN("IGNORE INDEX"));
      break;
    case INDEX_HINT_USE:
      str->append(STRING_WITH_LEN("USE INDEX"));
      break;
    case INDEX_HINT_FORCE:
      str->append(STRING_WITH_LEN("FORCE INDEX"));
      break;
  }
  switch (clause) {
    case INDEX_HINT_MASK_ALL:
      break;
    case INDEX_HINT_MASK_JOIN:
      str->append(STRING_WITH_LEN(" FOR JOIN"));
      break;
    case INDEX_HINT_MASK_ORDER:
      str->append(STRING_WITH_LEN(" FOR ORDER BY"));
      break;
    case INDEX_HINT_MASK_GROUP:
      str->append(STRING_WITH_LEN(" FOR GROUP BY"));
      break;
  }

  str->append(STRING_WITH_LEN(" ("));
  if (key_name.length) {
    if (thd && !my_strnncoll(system_charset_info, (const uchar *)key_name.str,
                             key_name.length, (const uchar *)primary_key_name,
                             strlen(primary_key_name)))
      str->append(primary_key_name);
    else
      append_identifier(thd, str, key_name.str, key_name.length);
  }
  str->append(')');
}

typedef Prealloced_array<TABLE_LIST *, 8> Table_array;

static void print_table_array(const THD *thd, String *str,
                              const Table_array &tables,
                              enum_query_type query_type) {
  assert(!tables.empty());

  Table_array::const_iterator it = tables.begin();
  bool first = true;
  for (; it != tables.end(); ++it) {
    TABLE_LIST *curr = *it;

    const bool is_optimized =
        curr->query_block->join && curr->query_block->join->is_optimized();

    // the JOIN ON condition
    Item *const cond =
        is_optimized ? curr->join_cond_optim() : curr->join_cond();

    // Print the join operator which relates this table to the previous one
    const char *op = nullptr;
    if (curr->is_aj_nest())
      op = " anti join ";
    else if (curr->is_sj_nest())
      op = " semi join ";
    else if (curr->outer_join) {
      /* MySQL converts right to left joins */
      op = " left join ";
    } else if (!first || cond) {
      /*
        If it's the first table, and it has an ON condition (can happen due to
        query transformations, e.g. merging a single-table view moves view's
        WHERE to table's ON): ON also needs JOIN.
      */
      op = curr->straight ? " straight_join " : " join ";
    }

    if (op) {
      if (first) {
        // Add a dummy table before the operator, to have sensible SQL:
        str->append(STRING_WITH_LEN("<constant table>"));
      }
      str->append(op);
    }
    curr->print(thd, str, query_type);  // Print table
    /*
      Print table hint info after the table name. Used only
      for explaining views. There is no functionality, just
      additional info for user.
    */
    if (thd->lex->is_explain() && curr->opt_hints_table &&
        curr->belong_to_view) {
      str->append(STRING_WITH_LEN(" /*+ "));
      curr->opt_hints_table->print(thd, str, query_type);
      str->append(STRING_WITH_LEN("*/ "));
    }
    // Print join condition
    if (cond) {
      str->append(STRING_WITH_LEN(" on("));
      cond->print(thd, str, query_type);
      str->append(')');
    }
    first = false;
  }
}

/**
  Print joins from the FROM clause.

  @param thd     thread handler
  @param str     string where table should be printed
  @param tables  list of tables in join
  @param query_type    type of the query is being generated
*/

static void print_join(const THD *thd, String *str,
                       mem_root_deque<TABLE_LIST *> *tables,
                       enum_query_type query_type) {
  /* List is reversed => we should reverse it before using */

  /*
    If the QT_NO_DATA_EXPANSION flag is specified, we print the
    original table list, including constant tables that have been
    optimized away, as the constant tables may be referenced in the
    expression printed by Item_field::print() when this flag is given.
    Otherwise, only non-const tables are printed.

    Example:

    Original SQL:
    select * from (select 1) t

    Printed without QT_NO_DATA_EXPANSION:
    select '1' AS `1` from dual

    Printed with QT_NO_DATA_EXPANSION:
    select `t`.`1` from (select 1 AS `1`) `t`
  */
  const bool print_const_tables = (query_type & QT_NO_DATA_EXPANSION);
  Table_array tables_to_print(PSI_NOT_INSTRUMENTED);

  for (TABLE_LIST *t : *tables) {
    // The single table added to fake_query_block has no name;
    // “from dual” looks slightly better than “from ``”, so drop it.
    // (The fake_query_block query is invalid either way.)
    if (t->alias[0] == '\0') continue;

    if (print_const_tables || !t->optimized_away)
      if (tables_to_print.push_back(t)) return; /* purecov: inspected */
  }

  if (tables_to_print.empty()) {
    str->append(STRING_WITH_LEN("dual"));
    return;  // all tables were optimized away
  }

  std::reverse(tables_to_print.begin(), tables_to_print.end());
  print_table_array(thd, str, tables_to_print, query_type);
}

/**
  @returns whether a database is equal to the connection's default database
*/
bool db_is_default_db(const char *db, size_t db_len, const THD *thd) {
  return thd != nullptr && thd->db().str != nullptr &&
         thd->db().length == db_len && !memcmp(db, thd->db().str, db_len);
}

/*.*
  Print table as it should be in join list.

  @param str   string where table should be printed
*/

void TABLE_LIST::print(const THD *thd, String *str,
                       enum_query_type query_type) const {
  if (nested_join) {
    str->append('(');
    print_join(thd, str, &nested_join->join_list, query_type);
    str->append(')');
  } else {
    const char *cmp_name;  // Name to compare with alias
    if (is_table_function()) {
      table_function->print(thd, str, query_type);
      cmp_name = table_name;
    } else if (is_derived() && !is_merged() && !common_table_expr()) {
      // A derived table that is materialized or without specified algorithm
      if (!(query_type & QT_DERIVED_TABLE_ONLY_ALIAS)) {
        if (derived_query_expression()->m_lateral_deps)
          str->append(STRING_WITH_LEN("lateral "));
        str->append('(');
        derived->print(thd, str, query_type);
        str->append(')');
      }
      cmp_name = "";  // Force printing of alias
    } else {
      // A normal table, or a view, or a CTE

      if (db_length && !(query_type & QT_NO_DB) &&
          !((query_type & QT_NO_DEFAULT_DB) &&
            db_is_default_db(db, db_length, thd))) {
        append_identifier(thd, str, db, db_length);
        str->append('.');
      }
      append_identifier(thd, str, table_name, table_name_length);
      cmp_name = table_name;
      if (partition_names && partition_names->elements) {
        int i, num_parts = partition_names->elements;
        List_iterator<String> name_it(*(partition_names));
        str->append(STRING_WITH_LEN(" PARTITION ("));
        for (i = 1; i <= num_parts; i++) {
          String *name = name_it++;
          append_identifier(thd, str, name->c_ptr(), name->length());
          if (i != num_parts) str->append(',');
        }
        str->append(')');
      }
    }
    if (my_strcasecmp(table_alias_charset, cmp_name, alias)) {
      char t_alias_buff[MAX_ALIAS_NAME];
      const char *t_alias = alias;

      str->append(' ');
      if (lower_case_table_names == 1) {
        if (alias && alias[0])  // Print alias in lowercase
        {
          my_stpcpy(t_alias_buff, alias);
          my_casedn_str(files_charset_info, t_alias_buff);
          t_alias = t_alias_buff;
        }
      }

      append_identifier(thd, str, t_alias, strlen(t_alias));
    }

    /*
      The optional column list is to be specified in the definition. For a
      CTE, the definition is in WITH, and here we only have a
      reference. For a Derived Table, the definition is here.
    */
    if (is_derived() && !common_table_expr())
      print_derived_column_names(thd, str, m_derived_column_names);

    if (index_hints) {
      List_iterator<Index_hint> it(*index_hints);
      Index_hint *hint;

      while ((hint = it++)) {
        str->append(STRING_WITH_LEN(" "));
        hint->print(thd, str);
      }
    }
  }
}

void Query_block::print(const THD *thd, String *str,
                        enum_query_type query_type) {
  /* QQ: thd may not be set for sub queries, but this should be fixed */
  if (!thd) thd = current_thd;

  if (select_number == 1) {
    if (print_error(thd, str)) return;

    switch (parent_lex->sql_command) {
      case SQLCOM_UPDATE:
        [[fallthrough]];
      case SQLCOM_UPDATE_MULTI:
        print_update(thd, str, query_type);
        return;
      case SQLCOM_DELETE:
        [[fallthrough]];
      case SQLCOM_DELETE_MULTI:
        print_delete(thd, str, query_type);
        return;
      case SQLCOM_INSERT:
        [[fallthrough]];
      case SQLCOM_INSERT_SELECT:
      case SQLCOM_REPLACE:
      case SQLCOM_REPLACE_SELECT:
        print_insert(thd, str, query_type);
        return;
      case SQLCOM_SELECT:
        [[fallthrough]];
      default:
        break;
    }
  }
  if (is_table_value_constructor) {
    print_values(thd, str, query_type, *row_value_list, "row");
  } else {
    print_query_block(thd, str, query_type);
  }
}

void Query_block::print_query_block(const THD *thd, String *str,
                                    enum_query_type query_type) {
  if (query_type & QT_SHOW_SELECT_NUMBER) {
    /* it makes EXPLAIN's "id" column understandable */
    str->append("/* select#");
    if (unlikely(select_number >= INT_MAX))
      str->append("fake");
    else
      str->append_ulonglong(select_number);
    str->append(" */ select ");
  } else
    str->append(STRING_WITH_LEN("select "));

  print_hints(thd, str, query_type);
  print_select_options(str);
  print_item_list(thd, str, query_type);
  print_from_clause(thd, str, query_type);
  print_where_cond(thd, str, query_type);
  print_group_by(thd, str, query_type);
  print_having(thd, str, query_type);
  print_windows(thd, str, query_type);
  print_order_by(thd, str, query_type);
  print_limit(thd, str, query_type);
  // PROCEDURE unsupported here
}

void Query_block::print_update(const THD *thd, String *str,
                               enum_query_type query_type) {
  Sql_cmd_update *sql_cmd_update =
      (static_cast<Sql_cmd_update *>(parent_lex->m_sql_cmd));
  str->append(STRING_WITH_LEN("update "));
  print_hints(thd, str, query_type);
  print_update_options(str);
  if (parent_lex->sql_command == SQLCOM_UPDATE) {
    // Single table update
    auto *t = table_list.first;
    t->print(thd, str, query_type);  // table identifier
    str->append(STRING_WITH_LEN(" set "));
    print_update_list(thd, str, query_type, fields,
                      *sql_cmd_update->update_value_list);
    /*
      Print join condition (may happen with a merged view's WHERE condition
      and disappears in simplify_joins(); visible in opt trace only).
    */
    Item *const cond = t->join_cond();
    if (cond) {
      str->append(STRING_WITH_LEN(" on("));
      cond->print(thd, str, query_type);
      str->append(')');
    }
    print_where_cond(thd, str, query_type);
    print_order_by(thd, str, query_type);
    print_limit(thd, str, query_type);
  } else {
    // Multi table update
    print_join(thd, str, &top_join_list, query_type);
    str->append(STRING_WITH_LEN(" set "));
    print_update_list(thd, str, query_type, fields,
                      *sql_cmd_update->update_value_list);
    print_where_cond(thd, str, query_type);
  }
}

void Query_block::print_delete(const THD *thd, String *str,
                               enum_query_type query_type) {
  str->append(STRING_WITH_LEN("delete "));
  print_hints(thd, str, query_type);
  print_delete_options(str);
  if (parent_lex->sql_command == SQLCOM_DELETE) {
    TABLE_LIST *t = table_list.first;
    // Single table delete
    str->append(STRING_WITH_LEN("from "));
    t->print(thd, str, query_type);  // table identifier
    /*
      Print join condition (may happen with a merged view's WHERE condition
      and disappears in simplify_joins(); visible in opt trace only).
    */
    Item *const cond = t->join_cond();
    if (cond) {
      str->append(STRING_WITH_LEN(" on("));
      cond->print(thd, str, query_type);
      str->append(')');
    }
    print_where_cond(thd, str, query_type);
    print_order_by(thd, str, query_type);
    print_limit(thd, str, query_type);
  } else {
    // Multi table delete
    print_table_references(thd, str, parent_lex->query_tables, query_type);
    str->append(STRING_WITH_LEN(" from "));
    print_join(thd, str, &top_join_list, query_type);
    print_where_cond(thd, str, query_type);
  }
}

void Query_block::print_insert(const THD *thd, String *str,
                               enum_query_type query_type) {
  /**
    USES: 'INSERT INTO table (fields) VALUES values' syntax over
    'INSERT INTO table SET field = value, ...'
  */
  Sql_cmd_insert_base *sql_cmd_insert =
      down_cast<Sql_cmd_insert_base *>(parent_lex->m_sql_cmd);

  if (parent_lex->sql_command == SQLCOM_REPLACE ||
      parent_lex->sql_command == SQLCOM_REPLACE_SELECT)
    str->append(STRING_WITH_LEN("replace "));
  else
    str->append(STRING_WITH_LEN("insert "));

  // Don't print QB name hints since it will be printed through
  // print_query_block.
  print_hints(thd, str, enum_query_type(query_type | QT_IGNORE_QB_NAME));
  print_insert_options(str);
  str->append(STRING_WITH_LEN("into "));

  TABLE_LIST *tbl = (parent_lex->insert_table_leaf)
                        ? parent_lex->insert_table_leaf
                        : table_list.first;
  tbl->print(thd, str, query_type);  // table identifier

  print_insert_fields(thd, str, query_type);
  str->append(STRING_WITH_LEN(" "));

  if (parent_lex->sql_command == SQLCOM_INSERT ||
      parent_lex->sql_command == SQLCOM_REPLACE) {
    print_values(thd, str, query_type, sql_cmd_insert->insert_many_values,
                 nullptr);
  } else {
    /*
      Print only QB name hint here since other hints were printed in the
      earlier call to print_hints.
    */
    print_query_block(thd, str, enum_query_type(query_type | QT_ONLY_QB_NAME));
  }

  if (!sql_cmd_insert->update_field_list.empty()) {
    str->append(STRING_WITH_LEN(" on duplicate key update "));
    print_update_list(thd, str, query_type, sql_cmd_insert->update_field_list,
                      sql_cmd_insert->update_value_list);
  }
}

void Query_block::print_hints(const THD *thd, String *str,
                              enum_query_type query_type) {
  if (thd->lex->opt_hints_global) {
    char buff[NAME_LEN];
    String hint_str(buff, sizeof(buff), system_charset_info);
    hint_str.length(0);

    if (select_number == 1 ||
        // First select number is 2 for SHOW CREATE VIEW
        (select_number == 2 && parent_lex->sql_command == SQLCOM_SHOW_CREATE)) {
      if (opt_hints_qb && !(query_type & QT_IGNORE_QB_NAME))
        opt_hints_qb->append_qb_hint(thd, &hint_str);
      if (!(query_type & QT_ONLY_QB_NAME))
        thd->lex->opt_hints_global->print(thd, &hint_str, query_type);
    } else if (opt_hints_qb)
      opt_hints_qb->append_qb_hint(thd, &hint_str);

    if (hint_str.length() > 0) {
      str->append(STRING_WITH_LEN("/*+ "));
      str->append(hint_str.ptr(), hint_str.length());
      str->append(STRING_WITH_LEN("*/ "));
    }
  }
}

bool Query_block::print_error(const THD *thd, String *str) {
  if (thd->is_error()) {
    /*
      It is possible that this query block had an optimization error, but the
      caller didn't notice (caller evaluted this as a subquery and Item::val*()
      don't have an error status). In this case the query block may be broken
      and printing it may crash.
    */
    str->append(STRING_WITH_LEN("had some error"));
    return true;
  }
  /*
    In order to provide info for EXPLAIN FOR CONNECTION units shouldn't be
    completely cleaned till the end of the query. This is valid only for
    explainable commands.
  */
  assert(!(master_query_expression()->cleaned == Query_expression::UC_CLEAN &&
           is_explainable_query(thd->lex->sql_command)));
  return false;
}

void Query_block::print_select_options(String *str) {
  /* First add options */
  if (active_options() & SELECT_STRAIGHT_JOIN)
    str->append(STRING_WITH_LEN("straight_join "));
  if (active_options() & SELECT_HIGH_PRIORITY)
    str->append(STRING_WITH_LEN("high_priority "));
  if (active_options() & SELECT_DISTINCT)
    str->append(STRING_WITH_LEN("distinct "));
  if (active_options() & SELECT_SMALL_RESULT)
    str->append(STRING_WITH_LEN("sql_small_result "));
  if (active_options() & SELECT_BIG_RESULT)
    str->append(STRING_WITH_LEN("sql_big_result "));
  if (active_options() & OPTION_BUFFER_RESULT)
    str->append(STRING_WITH_LEN("sql_buffer_result "));
  if (active_options() & OPTION_FOUND_ROWS)
    str->append(STRING_WITH_LEN("sql_calc_found_rows "));
}

void Query_block::print_update_options(String *str) {
  if (table_list.first &&
      table_list.first->mdl_request.type == MDL_SHARED_WRITE_LOW_PRIO)
    str->append(STRING_WITH_LEN("low_priority "));
  if (parent_lex->is_ignore()) str->append(STRING_WITH_LEN("ignore "));
}

void Query_block::print_delete_options(String *str) {
  if (table_list.first &&
      table_list.first->mdl_request.type == MDL_SHARED_WRITE_LOW_PRIO)
    str->append(STRING_WITH_LEN("low_priority "));
  if (active_options() & OPTION_QUICK) str->append(STRING_WITH_LEN("quick "));
  if (parent_lex->is_ignore()) str->append(STRING_WITH_LEN("ignore "));
}

void Query_block::print_insert_options(String *str) {
  if (table_list.first) {
    int type = static_cast<int>(table_list.first->lock_descriptor().type);

    // Lock option
    if (type == static_cast<int>(TL_WRITE_LOW_PRIORITY))
      str->append(STRING_WITH_LEN("low_priority "));
    else if (type == static_cast<int>(TL_WRITE))
      str->append(STRING_WITH_LEN("high_priority "));
  }

  if (parent_lex->is_ignore()) str->append(STRING_WITH_LEN("ignore "));
}

void Query_block::print_table_references(const THD *thd, String *str,
                                         TABLE_LIST *table_list,
                                         enum_query_type query_type) {
  bool first = true;
  for (TABLE_LIST *tbl = table_list; tbl; tbl = tbl->next_local) {
    if (tbl->updating) {
      if (first)
        first = false;
      else
        str->append(STRING_WITH_LEN(", "));

      TABLE_LIST *t = tbl;

      /*
        Query Rewrite Plugin will not have is_view() set even for a view. This
        is because operations like open_table haven't happend yet. So the
        underlying target tables will not be added, only the original
        table/view list will be reproduced. Ideally, it would be better if
        TABLE_LIST::updatable_base_table() were used here, but that isn't
        possible due to QRP.
      */
      while (t->is_view()) t = t->merge_underlying_list;

      if (!(query_type & QT_NO_DB) &&
          !((query_type & QT_NO_DEFAULT_DB) &&
            db_is_default_db(t->db, t->db_length, thd))) {
        append_identifier(thd, str, t->db, t->db_length);
        str->append('.');
      }
      append_identifier(thd, str, t->table_name, t->table_name_length);
    }
  }
}

void Query_block::print_item_list(const THD *thd, String *str,
                                  enum_query_type query_type) {
  // Item List
  bool first = true;
  for (Item *item : visible_fields()) {
    if (first)
      first = false;
    else
      str->append(',');

    if ((master_query_expression()->item &&
         item->item_name.is_autogenerated()) ||
        (query_type & QT_NORMALIZED_FORMAT)) {
      /*
        Do not print auto-generated aliases in subqueries. It has no purpose
        in a view definition or other contexts where the query is printed.
      */
      item->print(thd, str, query_type);
    } else
      item->print_item_w_name(thd, str, query_type);
    /** @note that 'INTO variable' clauses are not printed */
  }
}

void Query_block::print_update_list(const THD *thd, String *str,
                                    enum_query_type query_type,
                                    const mem_root_deque<Item *> &fields,
                                    const mem_root_deque<Item *> &values) {
  auto it_column = VisibleFields(fields).begin();
  auto it_value = values.begin();
  bool first = true;
  while (it_column != VisibleFields(fields).end() && it_value != values.end()) {
    Item *column = *it_column++;
    Item *value = *it_value++;
    if (first)
      first = false;
    else
      str->append(',');

    column->print(thd, str, query_type);
    str->append(STRING_WITH_LEN(" = "));
    value->print(thd, str, enum_query_type(query_type & ~QT_NO_DATA_EXPANSION));
  }
}

void Query_block::print_insert_fields(const THD *thd, String *str,
                                      enum_query_type query_type) {
  Sql_cmd_insert_base *const cmd =
      down_cast<Sql_cmd_insert_base *>(parent_lex->m_sql_cmd);
  const mem_root_deque<Item *> &fields = cmd->insert_field_list;
  if (cmd->column_count > 0) {
    str->append(STRING_WITH_LEN(" ("));
    bool first = true;
    for (Item *field : fields) {
      if (first)
        first = false;
      else
        str->append(',');

      field->print(thd, str, query_type);
    }
    str->append(')');
  }
}

void Query_block::print_values(
    const THD *thd, String *str, enum_query_type query_type,
    const mem_root_deque<mem_root_deque<Item *> *> &values,
    const char *prefix) {
  str->append(STRING_WITH_LEN("values "));
  bool row_first = true;
  for (const mem_root_deque<Item *> *row : values) {
    if (row_first)
      row_first = false;
    else
      str->append(',');

    if (prefix != nullptr) str->append(prefix);

    str->append('(');
    bool col_first = true;
    for (Item *item : *row) {
      if (col_first)
        col_first = false;
      else
        str->append(',');

      item->print(thd, str, query_type);
    }
    str->append(')');
  }
}

void Query_block::print_from_clause(const THD *thd, String *str,
                                    enum_query_type query_type) {
  /*
    from clause
  */
  if (table_list.elements) {
    str->append(STRING_WITH_LEN(" from "));
    /* go through join tree */
    print_join(thd, str, &top_join_list, query_type);
  } else if (m_where_cond) {
    /*
      "SELECT 1 FROM DUAL WHERE 2" should not be printed as
      "SELECT 1 WHERE 2": the 1st syntax is valid, but the 2nd is not.
    */
    str->append(STRING_WITH_LEN(" from DUAL "));
  }
}

void Query_block::print_where_cond(const THD *thd, String *str,
                                   enum_query_type query_type) {
  // Where
  Item *const cur_where =
      (join && join->is_optimized()) ? join->where_cond : m_where_cond;

  if (cur_where || cond_value != Item::COND_UNDEF) {
    str->append(STRING_WITH_LEN(" where "));
    if (cur_where)
      cur_where->print(thd, str, query_type);
    else
      str->append(cond_value != Item::COND_FALSE ? "true" : "false");
  }
}

void Query_block::print_group_by(const THD *thd, String *str,
                                 enum_query_type query_type) {
  // group by & olap
  if (group_list.elements) {
    str->append(STRING_WITH_LEN(" group by "));
    print_order(thd, str, group_list.first, query_type);
    switch (olap) {
      case ROLLUP_TYPE:
        str->append(STRING_WITH_LEN(" with rollup"));
        break;
      default:;  // satisfy compiler
    }
  }
}

void Query_block::print_having(const THD *thd, String *str,
                               enum_query_type query_type) {
  // having
  Item *const cur_having = (join && join->having_for_explain != (Item *)1)
                               ? join->having_for_explain
                               : m_having_cond;

  if (cur_having || having_value != Item::COND_UNDEF) {
    str->append(STRING_WITH_LEN(" having "));
    if (cur_having)
      cur_having->print(thd, str, query_type);
    else
      str->append(having_value != Item::COND_FALSE ? "true" : "false");
  }
}

void Query_block::print_windows(const THD *thd, String *str,
                                enum_query_type query_type) {
  List_iterator<Window> li(m_windows);
  Window *w;
  bool first = true;
  while ((w = li++)) {
    if (w->name() == nullptr) continue;  // will be printed with function

    if (first) {
      first = false;
      str->append(" window ");
    } else {
      str->append(", ");
    }

    append_identifier(thd, str, w->name()->item_name.ptr(),
                      strlen(w->name()->item_name.ptr()));
    str->append(" AS ");
    w->print(thd, str, query_type, true);
  }
}

void Query_block::print_order_by(const THD *thd, String *str,
                                 enum_query_type query_type) {
  if (order_list.elements) {
    str->append(STRING_WITH_LEN(" order by "));
    print_order(thd, str, order_list.first, query_type);
  }
}

static enum_walk get_walk_flags(const Select_lex_visitor *visitor) {
  if (visitor->visits_in_prefix_order())
    return enum_walk::SUBQUERY_PREFIX;
  else
    return enum_walk::SUBQUERY_POSTFIX;
}

bool walk_item(Item *item, Select_lex_visitor *visitor) {
  if (item == nullptr) return false;
  return item->walk(&Item::visitor_processor, get_walk_flags(visitor),
                    pointer_cast<uchar *>(visitor));
}

bool accept_for_order(SQL_I_List<ORDER> orders, Select_lex_visitor *visitor) {
  if (orders.elements == 0) return false;

  for (ORDER *order = orders.first; order != nullptr; order = order->next)
    if (walk_item(*order->item, visitor)) return true;
  return false;
}

bool Query_expression::accept(Select_lex_visitor *visitor) {
  Query_block *end = nullptr;
  for (Query_block *sl = first_query_block(); sl != end;
       sl = sl->next_query_block())
    if (sl->accept(visitor)) return true;

  if (fake_query_block &&
      accept_for_order(fake_query_block->order_list, visitor))
    return true;

  return visitor->visit(this);
}

bool accept_for_join(mem_root_deque<TABLE_LIST *> *tables,
                     Select_lex_visitor *visitor) {
  for (TABLE_LIST *t : *tables) {
    if (accept_table(t, visitor)) return true;
  }
  return false;
}

bool accept_table(TABLE_LIST *t, Select_lex_visitor *visitor) {
  if (t->nested_join && accept_for_join(&t->nested_join->join_list, visitor))
    return true;
  else if (t->is_derived())
    t->derived_query_expression()->accept(visitor);
  if (walk_item(t->join_cond(), visitor)) return true;
  return false;
}

bool Query_block::accept(Select_lex_visitor *visitor) {
  // Select clause
  for (Item *item : visible_fields()) {
    if (walk_item(item, visitor)) return true;
  }

  // From clause
  if (table_list.elements != 0 && accept_for_join(join_list, visitor))
    return true;

  // Where clause
  Item *where_condition = join != nullptr ? join->where_cond : m_where_cond;
  if (where_condition != nullptr && walk_item(where_condition, visitor))
    return true;

  // Group by and olap clauses
  if (accept_for_order(group_list, visitor)) return true;

  // Having clause
  Item *having_condition =
      join != nullptr ? join->having_for_explain : m_having_cond;
  if (walk_item(having_condition, visitor)) return true;

  // Order clause
  if (accept_for_order(order_list, visitor)) return true;

  // Limit clause
  if (has_limit()) {
    if (walk_item(offset_limit, visitor) || walk_item(select_limit, visitor))
      return true;
  }
  return visitor->visit(this);
}

void LEX::clear_privileges() {
  users_list.clear();
  columns.clear();
  grant = grant_tot_col = grant_privilege = false;
  all_privileges = false;
  ssl_type = SSL_TYPE_NOT_SPECIFIED;
  ssl_cipher = x509_subject = x509_issuer = nullptr;
  alter_password.cleanup();
  memset(&mqh, 0, sizeof(mqh));
  dynamic_privileges.clear();
  default_roles = nullptr;
}

/*
  Initialize (or reset) Query_tables_list object.

  SYNOPSIS
    reset_query_tables_list()
      init  true  - we should perform full initialization of object with
                    allocating needed memory
            false - object is already initialized so we should only reset
                    its state so it can be used for parsing/processing
                    of new statement

  DESCRIPTION
    This method initializes Query_tables_list so it can be used as part
    of LEX object for parsing/processing of statement. One can also use
    this method to reset state of already initialized Query_tables_list
    so it can be used for processing of new statement.
*/

void Query_tables_list::reset_query_tables_list(bool init) {
  sql_command = SQLCOM_END;
  if (!init && query_tables) {
    TABLE_LIST *table = query_tables;
    for (;;) {
      delete table->view_query();
      if (query_tables_last == &table->next_global ||
          !(table = table->next_global))
        break;
    }
  }
  query_tables = nullptr;
  query_tables_last = &query_tables;
  query_tables_own_last = nullptr;
  if (init) {
    /*
      We delay real initialization of hash (and therefore related
      memory allocation) until first insertion into this hash.
    */
    sroutines.reset();
  } else if (sroutines != nullptr) {
    sroutines->clear();
  }
  sroutines_list.clear();
  sroutines_list_own_last = sroutines_list.next;
  sroutines_list_own_elements = 0;
  binlog_stmt_flags = 0;
  stmt_accessed_table_flag = 0;
  lock_tables_state = LTS_NOT_LOCKED;
  table_count = 0;
  using_match = false;
  stmt_unsafe_with_mixed_mode = false;

  /* Check the max size of the enum to control new enum values definitions. */
  static_assert(BINLOG_STMT_UNSAFE_COUNT <= 32, "");
}

/*
  Destroy Query_tables_list object with freeing all resources used by it.

  SYNOPSIS
    destroy_query_tables_list()
*/

void Query_tables_list::destroy_query_tables_list() { sroutines.reset(); }

/*
  Initialize LEX object.

  SYNOPSIS
    LEX::LEX()

  NOTE
    LEX object initialized with this constructor can be used as part of
    THD object for which one can safely call open_tables(), lock_tables()
    and close_thread_tables() functions. But it is not yet ready for
    statement parsing. On should use lex_start() function to prepare LEX
    for this.
*/

LEX::LEX()
    : unit(nullptr),
      query_block(nullptr),
      all_query_blocks_list(nullptr),
      m_current_query_block(nullptr),
      result(nullptr),
      thd(nullptr),
      opt_hints_global(nullptr),
      // Quite unlikely to overflow initial allocation, so no instrumentation.
      plugins(PSI_NOT_INSTRUMENTED),
      insert_update_values_map(nullptr),
      option_type(OPT_DEFAULT),
      drop_temporary(false),
      sphead(nullptr),
      // Initialize here to avoid uninitialized variable warnings.
      contains_plaintext_password(false),
      keep_diagnostics(DA_KEEP_UNSPECIFIED),
      is_lex_started(false),
      in_update_value_clause(false),
      will_contextualize(true) {
  reset_query_tables_list(true);
}

/**
  check if command can use VIEW with MERGE algorithm (for top VIEWs)

  @details
    Only listed here commands can use merge algorithm in top level
    Query_block (for subqueries will be used merge algorithm if
    LEX::can_not_use_merged() is not true).

  @todo - Add SET as a command that can use merged views. Due to how
          all uses would be embedded in subqueries, this test is worthless
          for the SET command anyway.

  @returns true if command can use merged VIEWs, false otherwise
*/

bool LEX::can_use_merged() {
  switch (sql_command) {
    case SQLCOM_SELECT:
    case SQLCOM_CREATE_TABLE:
    case SQLCOM_UPDATE:
    case SQLCOM_UPDATE_MULTI:
    case SQLCOM_DELETE:
    case SQLCOM_DELETE_MULTI:
    case SQLCOM_INSERT:
    case SQLCOM_INSERT_SELECT:
    case SQLCOM_REPLACE:
    case SQLCOM_REPLACE_SELECT:
    case SQLCOM_LOAD:

    /*
      With WL#6599 following SHOW commands are implemented over the
      INFORMATION_SCHEMA system views, and we do not create
      temporary tables anymore now. So these queries should be
      allowed to be mergeable, which makes the INFORMATION_SCHEMA
      query execution faster.

      According to optimizer team (Roy), making this decision based
      on the command type here is a hack. This should probably change when we
      introduce Sql_cmd_show class, which should treat the following SHOW
      commands same as SQLCOM_SELECT.
     */
    case SQLCOM_SHOW_CHARSETS:
    case SQLCOM_SHOW_COLLATIONS:
    case SQLCOM_SHOW_DATABASES:
    case SQLCOM_SHOW_EVENTS:
    case SQLCOM_SHOW_FIELDS:
    case SQLCOM_SHOW_KEYS:
    case SQLCOM_SHOW_STATUS_FUNC:
    case SQLCOM_SHOW_STATUS_PROC:
    case SQLCOM_SHOW_TABLES:
    case SQLCOM_SHOW_TABLE_STATUS:
    case SQLCOM_SHOW_TRIGGERS:
      return true;
    default:
      return false;
  }
}

/**
  Check if command can't use merged views in any part of command

  @details
    Temporary table algorithm will be used on all SELECT levels for queries
    listed here (see also LEX::can_use_merged()).

  @returns true if command cannot use merged view, false otherwise
*/

bool LEX::can_not_use_merged() {
  switch (sql_command) {
    case SQLCOM_CREATE_VIEW:
    case SQLCOM_SHOW_CREATE:
      return true;
    default:
      return false;
  }
}

/*
  case SQLCOM_REVOKE_ROLE:
  case SQLCOM_GRANT_ROLE:
  Should Items_ident be printed correctly

  SYNOPSIS
    need_correct_ident()

  RETURN
    true yes, we need only structure
    false no, we need data
*/

bool LEX::need_correct_ident() {
  switch (sql_command) {
    case SQLCOM_SHOW_CREATE:
    case SQLCOM_SHOW_TABLES:
    case SQLCOM_CREATE_VIEW:
      return true;
    default:
      return false;
  }
}

/**
  This method should be called only during parsing.
  It is aware of compound statements (stored routine bodies)
  and will initialize the destination with the default
  database of the stored routine, rather than the default
  database of the connection it is parsed in.
  E.g. if one has no current database selected, or current database
  set to 'bar' and then issues:

  CREATE PROCEDURE foo.p1() BEGIN SELECT * FROM t1 END//

  t1 is meant to refer to foo.t1, not to bar.t1.

  This method is needed to support this rule.

  @return true in case of error (parsing should be aborted, false in
  case of success
*/

bool LEX::copy_db_to(char const **p_db, size_t *p_db_length) const {
  if (sphead) {
    assert(sphead->m_db.str && sphead->m_db.length);
    /*
      It is safe to assign the string by-pointer, both sphead and
      its statements reside in the same memory root.
    */
    *p_db = sphead->m_db.str;
    if (p_db_length) *p_db_length = sphead->m_db.length;
    return false;
  }
  return thd->copy_db_to(p_db, p_db_length);
}

/**
  Set limit and offset for query expression object

  @param thd      thread handler
  @param provider Query_block to get offset and limit from.

  @returns false if success, true if error
*/
bool Query_expression::set_limit(THD *thd, Query_block *provider) {
  offset_limit_cnt = provider->get_offset(thd);
  select_limit_cnt = provider->get_limit(thd);

  if (select_limit_cnt + offset_limit_cnt >= select_limit_cnt)
    select_limit_cnt += offset_limit_cnt;
  else
    select_limit_cnt = HA_POS_ERROR;

  return false;
}

/**
  Decide if a temporary table is needed for the UNION.

  @retval true  A temporary table is needed.
  @retval false A temporary table is not needed.

  @todo figure out if the test for "top-level unit" is necessary - see
  bug#23022426.
*/
bool Query_expression::union_needs_tmp_table(LEX *lex) {
  return union_distinct != nullptr ||
         global_parameters()->order_list.elements != 0 ||
         ((lex->sql_command == SQLCOM_INSERT_SELECT ||
           lex->sql_command == SQLCOM_REPLACE_SELECT) &&
          lex->unit == this);
}

/**
  Include a query expression below a query block.

  @param lex   Containing LEX object
  @param outer The query block that this query expression is included below.
*/
void Query_expression::include_down(LEX *lex, Query_block *outer) {
  if ((next = outer->slave)) next->prev = &next;
  prev = &outer->slave;
  outer->slave = this;
  master = outer;

  renumber_selects(lex);
}

/**
  Return true if query expression can be merged into an outer query, based on
  technical constraints.
  Being mergeable also means that derived table/view is updatable.

  A view/derived table is not mergeable if it is one of the following:
   - A union (implementation restriction).
   - An aggregated query, or has HAVING, or has DISTINCT
     (A general aggregated query cannot be merged with a non-aggregated one).
   - A table-less query (unimportant special case).
   - A query with a LIMIT (limit applies to subquery, so the implementation
     strategy is to materialize this subquery, including row count constraint).
   - It has windows
*/

bool Query_expression::is_mergeable() const {
  if (is_union()) return false;

  Query_block *const select = first_query_block();
  return !select->is_grouped() && !select->having_cond() &&
         !select->is_distinct() && select->table_list.elements > 0 &&
         !select->has_limit() && select->m_windows.elements == 0;
}

/**
  True if heuristics suggest to merge this query expression.

  A view/derived table is not suggested for merging if it contains subqueries
  in the SELECT list that depend on columns from itself.
  Merging such objects is possible, but we assume they are made derived
  tables because the user wants them to be materialized, for performance
  reasons.

  One possible case is a derived table with dependent subqueries in the select
  list, used as the inner table of a left outer join. Such tables will always
  be read as many times as there are qualifying rows in the outer table,
  and the select list subqueries are evaluated for each row combination.
  The select list subqueries are evaluated the same number of times also with
  join buffering enabled, even though the table then only will be read once.

  Another case is, a query that modifies variables: then try to preserve the
  original structure of the query. This is less likely to cause changes in
  variable assignment order.
*/
bool Query_expression::merge_heuristic(const LEX *lex) const {
  if (lex->set_var_list.elements != 0) return false;

  Query_block *const select = first_query_block();
  for (Item *item : select->visible_fields()) {
    if (item->has_subquery() && !item->const_for_execution()) return false;
  }
  return true;
}

/**
  Renumber contained query_block objects.

  @param  lex   Containing LEX object
*/

void Query_expression::renumber_selects(LEX *lex) {
  for (Query_block *select = first_query_block(); select;
       select = select->next_query_block())
    select->renumber(lex);
  if (fake_query_block) fake_query_block->renumber(lex);
}

/**
  Save prepared statement properties for a query expression and underlying
  query blocks. Required for repeated optimizations of the command.

  @param thd     thread handler

  @returns false if success, true if error (out of memory)
*/
bool Query_expression::save_cmd_properties(THD *thd) {
  assert(is_prepared());
  for (Query_block *sl = first_query_block(); sl; sl = sl->next_query_block())
    if (sl->save_cmd_properties(thd)) return true;

  if (fake_query_block) return fake_query_block->save_cmd_properties(thd);
  return false;
}

/**
  Loop over all query blocks and restore information needed for optimization,
  including binding data for all associated tables.
*/
void Query_expression::restore_cmd_properties() {
  for (Query_block *sl = first_query_block(); sl; sl = sl->next_query_block())
    sl->restore_cmd_properties();

  if (fake_query_block) fake_query_block->restore_cmd_properties();
}

/**
  @brief Set the initial purpose of this TABLE_LIST object in the list of used
    tables.

  We need to track this information on table-by-table basis, since when this
  table becomes an element of the pre-locked list, it's impossible to identify
  which SQL sub-statement it has been originally used in.

  E.g.:

  User request:                 SELECT * FROM t1 WHERE f1();
  FUNCTION f1():                DELETE FROM t2; RETURN 1;
  BEFORE DELETE trigger on t2:  INSERT INTO t3 VALUES (old.a);

  For this user request, the pre-locked list will contain t1, t2, t3
  table elements, each needed for different DML.

  The trigger event map is updated to reflect INSERT, UPDATE, DELETE,
  REPLACE, LOAD DATA, CREATE TABLE .. SELECT, CREATE TABLE ..
  REPLACE SELECT statements, and additionally ON DUPLICATE KEY UPDATE
  clause.
*/

void LEX::set_trg_event_type_for_tables() {
  uint8 new_trg_event_map = 0;

  /*
    Some auxiliary operations
    (e.g. GRANT processing) create TABLE_LIST instances outside
    the parser. Additionally, some commands (e.g. OPTIMIZE) change
    the lock type for a table only after parsing is done. Luckily,
    these do not fire triggers and do not need to pre-load them.
    For these TABLE_LISTs set_trg_event_type is never called, and
    trg_event_map is always empty. That means that the pre-locking
    algorithm will ignore triggers defined on these tables, if
    any, and the execution will either fail with an assert in
    sql_trigger.cc or with an error that a used table was not
    pre-locked, in case of a production build.

    TODO: this usage pattern creates unnecessary module dependencies
    and should be rewritten to go through the parser.
    Table list instances created outside the parser in most cases
    refer to mysql.* system tables. It is not allowed to have
    a trigger on a system table, but keeping track of
    initialization provides extra safety in case this limitation
    is circumvented.
  */

  switch (sql_command) {
    case SQLCOM_LOCK_TABLES:
      /*
        On a LOCK TABLE, all triggers must be pre-loaded for this TABLE_LIST
        when opening an associated TABLE.
      */
      new_trg_event_map =
          static_cast<uint8>(1 << static_cast<int>(TRG_EVENT_INSERT)) |
          static_cast<uint8>(1 << static_cast<int>(TRG_EVENT_UPDATE)) |
          static_cast<uint8>(1 << static_cast<int>(TRG_EVENT_DELETE));
      break;
    case SQLCOM_INSERT:
    case SQLCOM_INSERT_SELECT:
      /*
        Basic INSERT. If there is an additional ON DUPLIATE KEY
        UPDATE clause, it will be handled later in this method.
       */
    case SQLCOM_LOAD:
      /*
        LOAD DATA ... INFILE is expected to fire BEFORE/AFTER
        INSERT triggers. If the statement also has REPLACE clause, it will be
        handled later in this method.
       */
    case SQLCOM_REPLACE:
    case SQLCOM_REPLACE_SELECT:
      /*
        REPLACE is semantically equivalent to INSERT. In case
        of a primary or unique key conflict, it deletes the old
        record and inserts a new one. So we also may need to
        fire ON DELETE triggers. This functionality is handled
        later in this method.
      */
    case SQLCOM_CREATE_TABLE:
      /*
        CREATE TABLE ... SELECT defaults to INSERT if the table
        or view already exists. REPLACE option of CREATE TABLE ... REPLACE
        SELECT is handled later in this method.
       */
      new_trg_event_map |=
          static_cast<uint8>(1 << static_cast<int>(TRG_EVENT_INSERT));
      break;
    case SQLCOM_UPDATE:
    case SQLCOM_UPDATE_MULTI:
      /* Basic update and multi-update */
      new_trg_event_map |=
          static_cast<uint8>(1 << static_cast<int>(TRG_EVENT_UPDATE));
      break;
    case SQLCOM_DELETE:
    case SQLCOM_DELETE_MULTI:
      /* Basic delete and multi-delete */
      new_trg_event_map |=
          static_cast<uint8>(1 << static_cast<int>(TRG_EVENT_DELETE));
      break;
    default:
      break;
  }

  switch (duplicates) {
    case DUP_UPDATE:
      new_trg_event_map |=
          static_cast<uint8>(1 << static_cast<int>(TRG_EVENT_UPDATE));
      break;
    case DUP_REPLACE:
      new_trg_event_map |=
          static_cast<uint8>(1 << static_cast<int>(TRG_EVENT_DELETE));
      break;
    case DUP_ERROR:
    default:
      break;
  }

  /*
    Do not iterate over sub-selects, only the tables in the outermost
    Query_block can be modified, if any.
  */
  TABLE_LIST *tables = query_block ? query_block->get_table_list() : nullptr;
  while (tables) {
    /*
      This is a fast check to filter out statements that do
      not change data, or tables  on the right side, in case of
      INSERT .. SELECT, CREATE TABLE .. SELECT and so on.
      Here we also filter out OPTIMIZE statement and non-updateable
      views, for which lock_type is TL_UNLOCK or TL_READ after
      parsing.
    */
    if (static_cast<int>(tables->lock_descriptor().type) >=
        static_cast<int>(TL_WRITE_ALLOW_WRITE))
      tables->trg_event_map = new_trg_event_map;
    tables = tables->next_local;
  }
}

/*
  Unlink the first table from the global table list and the first table from
  outer select (lex->query_block) local list

  SYNOPSIS
    unlink_first_table()
    link_to_local	Set to 1 if caller should link this table to local list

  NOTES
    We assume that first tables in both lists is the same table or the local
    list is empty.

  RETURN
    0	If 'query_tables' == 0
    unlinked table
      In this case link_to_local is set.

*/
TABLE_LIST *LEX::unlink_first_table(bool *link_to_local) {
  TABLE_LIST *first;
  if ((first = query_tables)) {
    /*
      Exclude from global table list
    */
    if ((query_tables = query_tables->next_global))
      query_tables->prev_global = &query_tables;
    else
      query_tables_last = &query_tables;
    first->next_global = nullptr;

    if (query_tables_own_last == &first->next_global)
      query_tables_own_last = &query_tables;

    /*
      and from local list if it is not empty
    */
    if ((*link_to_local = query_block->get_table_list() != nullptr)) {
      query_block->context.table_list =
          query_block->context.first_name_resolution_table = first->next_local;
      query_block->table_list.first = first->next_local;
      query_block->table_list.elements--;  // safety
      first->next_local = nullptr;
      /*
        Ensure that the global list has the same first table as the local
        list.
      */
      first_lists_tables_same();
    }
  }
  return first;
}

/*
  Bring first local table of first most outer select to first place in global
  table list

  SYNOPSYS
     LEX::first_lists_tables_same()

  NOTES
    In many cases (for example, usual INSERT/DELETE/...) the first table of
    main Query_block have special meaning => check that it is the first table
    in global list and re-link to be first in the global list if it is
    necessary.  We need such re-linking only for queries with sub-queries in
    the select list, as only in this case tables of sub-queries will go to
    the global list first.
*/

void LEX::first_lists_tables_same() {
  TABLE_LIST *first_table = query_block->get_table_list();
  if (query_tables != first_table && first_table != nullptr) {
    TABLE_LIST *next;
    if (query_tables_last == &first_table->next_global)
      query_tables_last = first_table->prev_global;

    if (query_tables_own_last == &first_table->next_global)
      query_tables_own_last = first_table->prev_global;

    if ((next = *first_table->prev_global = first_table->next_global))
      next->prev_global = first_table->prev_global;
    /* include in new place */
    first_table->next_global = query_tables;
    /*
       We are sure that query_tables is not 0, because first_table was not
       first table in the global list => we can use
       query_tables->prev_global without check of query_tables
    */
    query_tables->prev_global = &first_table->next_global;
    first_table->prev_global = &query_tables;
    query_tables = first_table;
  }
}

/*
  Link table back that was unlinked with unlink_first_table()

  SYNOPSIS
    link_first_table_back()
    link_to_local	do we need link this table to local

  RETURN
    global list
*/

void LEX::link_first_table_back(TABLE_LIST *first, bool link_to_local) {
  if (first) {
    if ((first->next_global = query_tables))
      query_tables->prev_global = &first->next_global;
    else
      query_tables_last = &first->next_global;

    if (query_tables_own_last == &query_tables)
      query_tables_own_last = &first->next_global;

    query_tables = first;

    if (link_to_local) {
      first->next_local = query_block->table_list.first;
      query_block->context.table_list = first;
      query_block->table_list.first = first;
      query_block->table_list.elements++;  // safety
    }
  }
}

/*
  cleanup lex for case when we open table by table for processing

  SYNOPSIS
    LEX::cleanup_after_one_table_open()

  NOTE
    This method is mostly responsible for cleaning up of selects lists and
    derived tables state. To rollback changes in Query_tables_list one has
    to call Query_tables_list::reset_query_tables_list(false).
*/

void LEX::cleanup_after_one_table_open() {
  if (all_query_blocks_list != query_block) {
    /* cleunup underlying units (units of VIEW) */
    for (Query_expression *un = query_block->first_inner_query_expression(); un;
         un = un->next_query_expression())
      un->cleanup(thd, true);
    /* reduce all selects list to default state */
    all_query_blocks_list = query_block;
    /* remove underlying units (units of VIEW) subtree */
    query_block->cut_subtree();
  }
}

/*
  Save current state of Query_tables_list for this LEX, and prepare it
  for processing of new statemnt.

  SYNOPSIS
    reset_n_backup_query_tables_list()
      backup  Pointer to Query_tables_list instance to be used for backup
*/

void LEX::reset_n_backup_query_tables_list(Query_tables_list *backup) {
  backup->set_query_tables_list(this);
  /*
    We have to perform full initialization here since otherwise we
    will damage backed up state.
  */
  this->reset_query_tables_list(true);
}

/*
  Restore state of Query_tables_list for this LEX from backup.

  SYNOPSIS
    restore_backup_query_tables_list()
      backup  Pointer to Query_tables_list instance used for backup
*/

void LEX::restore_backup_query_tables_list(Query_tables_list *backup) {
  this->destroy_query_tables_list();
  this->set_query_tables_list(backup);
}

/*
  Checks for usage of routines and/or tables in a parsed statement

  SYNOPSIS
    LEX:table_or_sp_used()

  RETURN
    false  No routines and tables used
    true   Either or both routines and tables are used.
*/

bool LEX::table_or_sp_used() {
  DBUG_TRACE;

  if ((sroutines != nullptr && !sroutines->empty()) || query_tables)
    return true;

  return false;
}

/**
  Locate an assignment to a user variable with a given name, within statement.

  @param name Name of variable to search for

  @returns true if variable is assigned to, false otherwise.
*/

bool LEX::locate_var_assignment(const Name_string &name) {
  List_iterator<Item_func_set_user_var> li(set_var_list);
  Item_func_set_user_var *var;
  while ((var = li++)) {
    if (var->name.eq(name)) return true;
  }
  return false;
}

/**
  Save properties for ORDER clauses so that they can be reconstructed
  for a new optimization of the query block.

  @param      thd       thread handler
  @param      list      list of ORDER elements to be saved
  @param[out] list_ptrs Saved list of ORDER elements

  @returns false if success, true if error (out of memory)
*/
bool Query_block::save_order_properties(THD *thd, SQL_I_List<ORDER> *list,
                                        Group_list_ptrs **list_ptrs) {
  assert(*list_ptrs == nullptr);
  void *mem = thd->stmt_arena->alloc(sizeof(Group_list_ptrs));
  if (mem == nullptr) return true;
  Group_list_ptrs *p = new (mem) Group_list_ptrs(thd->stmt_arena->mem_root);
  if (p == nullptr) return true;
  *list_ptrs = p;
  if (p->reserve(list->elements)) return true;
  for (ORDER *order = list->first; order; order = order->next)
    if (p->push_back(order)) return true;
  return false;
}

/**
  Save properties of a prepared statement needed for repeated optimization.
  Saves the chain of ORDER::next in group_list and order_list, in
  case the list is modified by remove_const().

  @param thd          thread handler

  @returns false if success, true if error (out of memory)
*/
bool Query_block::save_properties(THD *thd) {
  assert(first_execution);
  first_execution = false;
  assert(!thd->stmt_arena->is_regular());
  if (thd->stmt_arena->is_regular()) return false;
  if (group_list.first &&
      save_order_properties(thd, &group_list, &group_list_ptrs))
    return true;
  if (order_list.first &&
      save_order_properties(thd, &order_list, &order_list_ptrs))
    return true;
  return false;
}

/*
  There are Query_block::add_table_to_list &
  Query_block::set_lock_for_tables are in sql_parse.cc

  Query_block::print is in sql_select.cc

  Query_expression::prepare, Query_expression::exec,
  Query_expression::cleanup, Query_expression::change_query_result
  are in sql_union.cc
*/

enum_explain_type Query_block::type() {
  if (master_query_expression()->fake_query_block == this)
    return enum_explain_type::EXPLAIN_UNION_RESULT;
  else if (!master_query_expression()->outer_query_block() &&
           master_query_expression()->first_query_block() == this) {
    if (first_inner_query_expression() || next_query_block())
      return enum_explain_type::EXPLAIN_PRIMARY;
    else
      return enum_explain_type::EXPLAIN_SIMPLE;
  } else if (this == master_query_expression()->first_query_block()) {
    if (linkage == DERIVED_TABLE_TYPE)
      return enum_explain_type::EXPLAIN_DERIVED;
    else
      return enum_explain_type::EXPLAIN_SUBQUERY;
  } else
    return enum_explain_type::EXPLAIN_UNION;
}

/**
  Add this query block below the specified query expression.

  @param lex   Containing LEX object
  @param outer Query expression that query block is added to.

  @note that this query block can never have any underlying query expressions,
        hence it is not necessary to e.g. renumber those, like e.g.
        Query_expression::include_down() does.
*/
void Query_block::include_down(LEX *lex, Query_expression *outer) {
  assert(slave == nullptr);

  if ((next = outer->slave)) next->prev = &next;
  prev = &outer->slave;
  outer->slave = this;
  master = outer;

  select_number = ++lex->select_number;

  nest_level =
      outer_query_block() == nullptr ? 0 : outer_query_block()->nest_level + 1;
}

/**
  Add this query block after the specified query block.

  @param lex    Containing LEX object
  @param before Query block that this object is added after.
*/
void Query_block::include_neighbour(LEX *lex, Query_block *before) {
  if ((next = before->next)) next->prev = &next;
  prev = &before->next;
  before->next = this;
  master = before->master;

  select_number = ++lex->select_number;
  nest_level = before->nest_level;
}

/**
  Include query block within the supplied unit.

  Do not link the query block into the global chain of query blocks.

  This function is exclusive for Query_expression::add_fake_query_block() -
  use it with caution.

  @param  outer Query expression this node is included below.
  @param  ref Handle to the caller's pointer to this node.
*/
void Query_block::include_standalone(Query_expression *outer,
                                     Query_block **ref) {
  next = nullptr;
  prev = ref;
  master = outer;
  nest_level = master->first_query_block()->nest_level;
}

/**
  Renumber query_block object, and apply renumbering recursively to
  contained objects.

  @param  lex   Containing LEX object
*/
void Query_block::renumber(LEX *lex) {
  select_number = ++lex->select_number;

  nest_level =
      outer_query_block() == nullptr ? 0 : outer_query_block()->nest_level + 1;

  for (Query_expression *u = first_inner_query_expression(); u;
       u = u->next_query_expression())
    u->renumber_selects(lex);
}

/**
  Include query block into global list.

  @param plink - Pointer to start of list
*/
void Query_block::include_in_global(Query_block **plink) {
  if ((link_next = *plink)) link_next->link_prev = &link_next;
  link_prev = plink;
  *plink = this;
}

/**
  Include chain of query blocks into global list.

  @param start - Pointer to start of list
*/
void Query_block::include_chain_in_global(Query_block **start) {
  Query_block *last_query_block;
  for (last_query_block = this; last_query_block->link_next != nullptr;
       last_query_block = last_query_block->link_next) {
  }
  last_query_block->link_next = *start;
  last_query_block->link_next->link_prev = &last_query_block->link_next;
  link_prev = start;
  *start = this;
}

/**
   Helper function which handles the "ON conditions" part of
   Query_block::get_optimizable_conditions().
   @returns true if OOM
*/
static bool get_optimizable_join_conditions(
    THD *thd, mem_root_deque<TABLE_LIST *> &join_list) {
  for (TABLE_LIST *table : join_list) {
    NESTED_JOIN *const nested_join = table->nested_join;
    if (nested_join &&
        get_optimizable_join_conditions(thd, nested_join->join_list))
      return true;
    Item *const jc = table->join_cond();
    if (jc && !thd->stmt_arena->is_regular()) {
      table->set_join_cond_optim(jc->copy_andor_structure(thd));
      if (!table->join_cond_optim()) return true;
    } else
      table->set_join_cond_optim(jc);
  }
  return false;
}

/**
   Returns disposable copies of WHERE/HAVING/ON conditions.

   This function returns a copy which can be thrashed during
   this execution of the statement. Only AND/OR items are trashable!
   If in conventional execution, no copy is created, the permanent clauses are
   returned instead, as trashing them is no problem.

   @param      thd        thread handle
   @param[out] new_where  copy of WHERE
   @param[out] new_having copy of HAVING (if passed pointer is not NULL)

   Copies of join (ON) conditions are placed in TABLE_LIST::m_join_cond_optim.

   @returns true if OOM
*/
bool Query_block::get_optimizable_conditions(THD *thd, Item **new_where,
                                             Item **new_having) {
  /*
    We want to guarantee that
    join->optimized is true => conditions are ready for reading.
    So if we are here, this should hold:
  */
  assert(!(join && join->is_optimized()));
  if (m_where_cond && !thd->stmt_arena->is_regular()) {
    *new_where = m_where_cond->copy_andor_structure(thd);
    if (!*new_where) return true;
  } else
    *new_where = m_where_cond;
  if (new_having) {
    if (m_having_cond && !thd->stmt_arena->is_regular()) {
      *new_having = m_having_cond->copy_andor_structure(thd);
      if (!*new_having) return true;
    } else
      *new_having = m_having_cond;
  }
  return get_optimizable_join_conditions(thd, top_join_list);
}

Subquery_strategy Query_block::subquery_strategy(const THD *thd) const {
  if (m_windows.elements > 0)
    /*
      A window function is in the SELECT list.
      In-to-exists could not work: it would attach an equality like
      outer_expr = WF to either WHERE or HAVING; but a WF is not allowed in
      those clauses, and even if we allowed it, it would modify the result
      rows over which the WF is supposed to be calculated.
      So, subquery materialization is imposed. Grep for (and read) WL#10431.
    */
    return Subquery_strategy::SUBQ_MATERIALIZATION;

  if (opt_hints_qb) {
    Subquery_strategy strategy = opt_hints_qb->subquery_strategy();
    if (strategy != Subquery_strategy::UNSPECIFIED) return strategy;
  }

  // No SUBQUERY hint given, base possible strategies on optimizer_switch
  if (thd->optimizer_switch_flag(OPTIMIZER_SWITCH_MATERIALIZATION))
    return thd->optimizer_switch_flag(OPTIMIZER_SWITCH_SUBQ_MAT_COST_BASED)
               ? Subquery_strategy::CANDIDATE_FOR_IN2EXISTS_OR_MAT
               : Subquery_strategy::SUBQ_MATERIALIZATION;

  return Subquery_strategy::SUBQ_EXISTS;
}

bool Query_block::semijoin_enabled(const THD *thd) const {
  return opt_hints_qb ? opt_hints_qb->semijoin_enabled(thd)
                      : thd->optimizer_switch_flag(OPTIMIZER_SWITCH_SEMIJOIN);
}

void Query_block::update_semijoin_strategies(THD *thd) {
  uint sj_strategy_mask =
      OPTIMIZER_SWITCH_FIRSTMATCH | OPTIMIZER_SWITCH_LOOSE_SCAN |
      OPTIMIZER_SWITCH_MATERIALIZATION | OPTIMIZER_SWITCH_DUPSWEEDOUT;

  uint opt_switches = thd->variables.optimizer_switch & sj_strategy_mask;

  bool is_secondary_engine_optimization =
      parent_lex->m_sql_cmd != nullptr &&
      parent_lex->m_sql_cmd->using_secondary_storage_engine();

  for (TABLE_LIST *sj_nest : sj_nests) {
    /*
      After semi-join transformation, original Query_block with hints is lost.
      Fetch hints from last table in semijoin nest, as join_list has the
      convention to list join operators' arguments in reverse order.
    */
    TABLE_LIST *table = sj_nest->nested_join->join_list.back();
    /*
      Do not respect opt_hints_qb for secondary engine optimization.
      Secondary storage engines may not support all strategies that are
      supported by the MySQL executor. Secondary engines should set their
      supported semi-join strategies in thd->variables.optimizer_switch and not
      respect optimizer hints or optimizer switches specified by the user.
    */
    sj_nest->nested_join->sj_enabled_strategies =
        (table->opt_hints_qb && !is_secondary_engine_optimization)
            ? table->opt_hints_qb->sj_enabled_strategies(opt_switches)
            : opt_switches;
    if (sj_nest->is_aj_nest()) {
      // only these are possible with NOT EXISTS/IN:
      sj_nest->nested_join->sj_enabled_strategies &=
          OPTIMIZER_SWITCH_FIRSTMATCH | OPTIMIZER_SWITCH_MATERIALIZATION |
          OPTIMIZER_SWITCH_DUPSWEEDOUT;
    }
  }
}

/**
  Check if an option that can be used only for an outer-most query block is
  applicable to this query block.

  @param lex    LEX of current statement
  @param option option name to output within the error message

  @returns      false if valid, true if invalid, error is sent to client
*/

bool Query_block::validate_outermost_option(LEX *lex,
                                            const char *option) const {
  if (this != lex->query_block) {
    my_error(ER_CANT_USE_OPTION_HERE, MYF(0), option);
    return true;
  }
  return false;
}

/**
  Validate base options for a query block.

  @param lex                LEX of current statement
  @param options_arg        base options for a SELECT statement.

  @returns false if success, true if validation failed

  These options are supported, per DML statement:

  SELECT: SELECT_STRAIGHT_JOIN
          SELECT_HIGH_PRIORITY
          SELECT_DISTINCT
          SELECT_ALL
          SELECT_SMALL_RESULT
          SELECT_BIG_RESULT
          OPTION_BUFFER_RESULT
          OPTION_FOUND_ROWS
          OPTION_SELECT_FOR_SHOW
  DELETE: OPTION_QUICK
          LOW_PRIORITY
  INSERT: LOW_PRIORITY
          HIGH_PRIORITY
  UPDATE: LOW_PRIORITY

  Note that validation is only performed for SELECT statements.
*/

bool Query_block::validate_base_options(LEX *lex, ulonglong options_arg) const {
  assert(!(options_arg & ~(SELECT_STRAIGHT_JOIN | SELECT_HIGH_PRIORITY |
                           SELECT_DISTINCT | SELECT_ALL | SELECT_SMALL_RESULT |
                           SELECT_BIG_RESULT | OPTION_BUFFER_RESULT |
                           OPTION_FOUND_ROWS | OPTION_SELECT_FOR_SHOW)));

  if (options_arg & SELECT_DISTINCT && options_arg & SELECT_ALL) {
    my_error(ER_WRONG_USAGE, MYF(0), "ALL", "DISTINCT");
    return true;
  }
  if (options_arg & SELECT_HIGH_PRIORITY &&
      validate_outermost_option(lex, "HIGH_PRIORITY"))
    return true;
  if (options_arg & OPTION_BUFFER_RESULT &&
      validate_outermost_option(lex, "SQL_BUFFER_RESULT"))
    return true;
  if (options_arg & OPTION_FOUND_ROWS &&
      validate_outermost_option(lex, "SQL_CALC_FOUND_ROWS"))
    return true;

  return false;
}

/**
  Apply walk() processor to join conditions.

  JOINs may be nested. Walk nested joins recursively to apply the
  processor.
*/
static bool walk_join_condition(mem_root_deque<TABLE_LIST *> *tables,
                                Item_processor processor, enum_walk walk,
                                uchar *arg) {
  for (const TABLE_LIST *table : *tables) {
    if (table->join_cond() && table->join_cond()->walk(processor, walk, arg))
      return true;

    if (table->nested_join != nullptr &&
        walk_join_condition(&table->nested_join->join_list, processor, walk,
                            arg))
      return true;
  }
  return false;
}

void Query_expression::accumulate_used_tables(table_map map) {
  assert(outer_query_block());
  if (item)
    item->accumulate_used_tables(map);
  else if (m_lateral_deps)
    m_lateral_deps |= map;
}

enum_parsing_context Query_expression::place() const {
  assert(outer_query_block());
  if (item != nullptr) return item->place();
  return CTX_DERIVED;
}

bool Query_block::walk(Item_processor processor, enum_walk walk, uchar *arg) {
  for (Item *item : visible_fields()) {
    if (item->walk(processor, walk, arg)) return true;
  }

  if (join_list != nullptr &&
      walk_join_condition(join_list, processor, walk, arg))
    return true;

  if ((walk & enum_walk::SUBQUERY)) {
    /*
      for each leaf: if a materialized table, walk the unit
    */
    for (TABLE_LIST *tbl = leaf_tables; tbl; tbl = tbl->next_leaf) {
      if (!tbl->uses_materialization()) continue;
      if (tbl->is_derived()) {
        if (tbl->derived_query_expression()->walk(processor, walk, arg))
          return true;
      } else if (tbl->is_table_function()) {
        if (tbl->table_function->walk(processor, walk, arg)) return true;
      }
    }
  }

  // @todo: Roy thinks that we should always use where_cond.
  Item *const where_cond =
      (join && join->is_optimized()) ? join->where_cond : this->where_cond();

  if (where_cond && where_cond->walk(processor, walk, arg)) return true;

  for (auto order = group_list.first; order; order = order->next) {
    if ((*order->item)->walk(processor, walk, arg)) return true;
  }

  if (having_cond() && having_cond()->walk(processor, walk, arg)) return true;

  for (auto order = order_list.first; order; order = order->next) {
    if ((*order->item)->walk(processor, walk, arg)) return true;
  }

  // walk windows' ORDER BY and PARTITION BY clauses.
  List_iterator<Window> liw(m_windows);
  for (Window *w = liw++; w != nullptr; w = liw++) {
    /*
      We use first_order_by() instead of order() because if a window
      references another window and they thus share the same ORDER BY,
      we want to walk that clause only once here
      (Same for partition as well)".
    */
    for (auto it : {w->first_partition_by(), w->first_order_by()}) {
      if (it != nullptr) {
        for (ORDER *o = it; o != nullptr; o = o->next) {
          if ((*o->item)->walk(processor, walk, arg)) return true;
        }
      }
    }
  }
  return false;
}

/**
  Finds a (possibly unresolved) table reference in the from clause by name.

  There is a hack in the parser which adorns table references with the current
  database. This function piggy-backs on that hack to find fully qualified
  table references without having to resolve the name.

  @param ident The table name, may be qualified or unqualified.

  @retval NULL If not found.
*/
TABLE_LIST *Query_block::find_table_by_name(const Table_ident *ident) {
  LEX_CSTRING db_name = ident->db;
  LEX_CSTRING table_name = ident->table;

  for (TABLE_LIST *table = table_list.first; table; table = table->next_local) {
    if ((db_name.length == 0 || strcmp(db_name.str, table->db) == 0) &&
        strcmp(table_name.str, table->alias) == 0)
      return table;
  }
  return nullptr;
}

/**
  Save prepared statement properties for a query block and underlying
  query expressions. Required for repeated optimizations of the command.

  @param thd     thread handler

  @returns false if success, true if error (out of memory)
*/
bool Query_block::save_cmd_properties(THD *thd) {
  for (Query_expression *u = first_inner_query_expression(); u;
       u = u->next_query_expression())
    if (u->save_cmd_properties(thd)) return true;

  if (save_properties(thd)) return true;

  for (TABLE_LIST *tbl = leaf_tables; tbl; tbl = tbl->next_leaf) {
    if (!tbl->is_base_table()) continue;
    if (tbl->save_properties()) return true;
  }
  return false;
}

/**
  Restore prepared statement properties for this query block and all
  underlying query expressions so they are ready for optimization.
  Restores properties saved in TABLE_LIST objects into corresponding TABLEs.
  Restores ORDER BY and GROUP by clauses, and window definitions, so they
  are ready for optimization.
*/
void Query_block::restore_cmd_properties() {
  for (Query_expression *u = first_inner_query_expression(); u;
       u = u->next_query_expression())
    u->restore_cmd_properties();

  for (TABLE_LIST *tbl = leaf_tables; tbl; tbl = tbl->next_leaf) {
    if (!tbl->is_base_table()) continue;
    tbl->restore_properties();
    tbl->table->m_record_buffer = Record_buffer{0, 0, nullptr};
  }
  assert(join == nullptr);

  // Restore GROUP BY list
  if (group_list_ptrs && group_list_ptrs->size() > 0) {
    for (uint ix = 0; ix < group_list_ptrs->size() - 1; ++ix) {
      ORDER *order = group_list_ptrs->at(ix);
      order->next = group_list_ptrs->at(ix + 1);
    }
  }
  // Restore ORDER BY list
  if (order_list_ptrs && order_list_ptrs->size() > 0) {
    for (uint ix = 0; ix < order_list_ptrs->size() - 1; ++ix) {
      ORDER *order = order_list_ptrs->at(ix);
      order->next = order_list_ptrs->at(ix + 1);
    }
  }
  if (m_windows.elements > 0) {
    List_iterator<Window> li(m_windows);
    Window *w;
    while ((w = li++)) w->reset_round();
  }
}

bool Query_options::merge(const Query_options &a, const Query_options &b) {
  query_spec_options = a.query_spec_options | b.query_spec_options;
  return false;
}

bool Query_options::save_to(Parse_context *pc) {
  LEX *lex = pc->thd->lex;
  ulonglong options = query_spec_options;
  if (pc->select->validate_base_options(lex, options)) return true;
  pc->select->set_base_options(options);

  return false;
}

bool LEX::accept(Select_lex_visitor *visitor) {
  return m_sql_cmd->accept(thd, visitor);
}

bool LEX::set_wild(LEX_STRING w) {
  if (w.str == nullptr) {
    wild = nullptr;
    return false;
  }
  wild = new (thd->mem_root) String(w.str, w.length, system_charset_info);
  return wild == nullptr;
}

void LEX_MASTER_INFO::initialize() {
  host = user = password = log_file_name = bind_addr = nullptr;
  network_namespace = nullptr;
  port = connect_retry = 0;
  heartbeat_period = 0;
  sql_delay = 0;
  pos = 0;
  server_id = retry_count = 0;
  gtid = nullptr;
  gtid_until_condition = UNTIL_SQL_BEFORE_GTIDS;
  view_id = nullptr;
  until_after_gaps = false;
  ssl = ssl_verify_server_cert = heartbeat_opt = repl_ignore_server_ids_opt =
      retry_count_opt = auto_position = port_opt = get_public_key =
          m_source_connection_auto_failover = m_gtid_only = LEX_MI_UNCHANGED;
  ssl_key = ssl_cert = ssl_ca = ssl_capath = ssl_cipher = nullptr;
  ssl_crl = ssl_crlpath = nullptr;
  public_key_path = nullptr;
  tls_version = nullptr;
  tls_ciphersuites = UNSPECIFIED;
  tls_ciphersuites_string = nullptr;
  relay_log_name = nullptr;
  relay_log_pos = 0;
  repl_ignore_server_ids.clear();
  channel = nullptr;
  for_channel = false;
  compression_algorithm = nullptr;
  zstd_compression_level = 0;
  privilege_checks_none = false;
  privilege_checks_username = privilege_checks_hostname = nullptr;
  require_row_format = LEX_MI_UNCHANGED;
  require_table_primary_key_check = LEX_MI_PK_CHECK_UNCHANGED;
  assign_gtids_to_anonymous_transactions_type =
      LEX_MI_ANONYMOUS_TO_GTID_UNCHANGED;
  assign_gtids_to_anonymous_transactions_manual_uuid = nullptr;
}

void LEX_MASTER_INFO::set_unspecified() {
  initialize();
  sql_delay = -1;
}

uint binlog_unsafe_map[256];

#define UNSAFE(a, b, c)                                  \
  {                                                      \
    DBUG_PRINT("unsafe_mixed_statement",                 \
               ("SETTING BASE VALUES: %s, %s, %02X\n",   \
                LEX::stmt_accessed_table_string(a),      \
                LEX::stmt_accessed_table_string(b), c)); \
    unsafe_mixed_statement(a, b, c);                     \
  }

/*
  Sets the combination given by "a" and "b" and automatically combinations
  given by other types of access, i.e. 2^(8 - 2), as unsafe.

  It may happen a colision when automatically defining a combination as unsafe.
  For that reason, a combination has its unsafe condition redefined only when
  the new_condition is greater then the old. For instance,

     . (BINLOG_DIRECT_ON & TRX_CACHE_NOT_EMPTY) is never overwritten by
     . (BINLOG_DIRECT_ON | BINLOG_DIRECT_OFF).
*/
static void unsafe_mixed_statement(LEX::enum_stmt_accessed_table a,
                                   LEX::enum_stmt_accessed_table b,
                                   uint condition) {
  int type = 0;
  int index = (1U << a) | (1U << b);

  for (type = 0; type < 256; type++) {
    if ((type & index) == index) {
      binlog_unsafe_map[type] |= condition;
    }
  }
}

/**
  Uses parse_tree to instantiate an Sql_cmd object and assigns it to the Lex.

  @param parse_tree The parse tree.

  @returns false on success, true on error.
*/
bool LEX::make_sql_cmd(Parse_tree_root *parse_tree) {
  if (!will_contextualize) return false;

  m_sql_cmd = parse_tree->make_cmd(thd);
  if (m_sql_cmd == nullptr) return true;

  assert(m_sql_cmd->sql_command_code() == sql_command);

  return false;
}

/**
  Set replication channel name

  @param name   If @p name is null string then reset channel name to default.
                Otherwise set it to @p name.

  @returns false if success, true if error (OOM).
*/
bool LEX::set_channel_name(LEX_CSTRING name) {
  if (name.str == nullptr) {
    mi.channel = "";
    mi.for_channel = false;
  } else {
    /*
      Channel names are case insensitive. This means, even the results
      displayed to the user are converted to lower cases.
      system_charset_info is utf8_general_ci as required by channel name
      restrictions
    */
    char *buf = thd->strmake(name.str, name.length);
    if (buf == nullptr) return true;  // OOM
    my_casedn_str(system_charset_info, buf);
    mi.channel = buf;
    mi.for_channel = true;
  }
  return false;
}

/*
  The BINLOG_* AND TRX_CACHE_* values can be combined by using '&' or '|',
  which means that both conditions need to be satisfied or any of them is
  enough. For example,

    . BINLOG_DIRECT_ON & TRX_CACHE_NOT_EMPTY means that the statment is
    unsafe when the option is on and trx-cache is not empty;

    . BINLOG_DIRECT_ON | BINLOG_DIRECT_OFF means the statement is unsafe
    in all cases.

    . TRX_CACHE_EMPTY | TRX_CACHE_NOT_EMPTY means the statement is unsafe
    in all cases. Similar as above.
*/
void binlog_unsafe_map_init() {
  memset((void *)binlog_unsafe_map, 0, sizeof(uint) * 256);

  /*
    Classify a statement as unsafe when there is a mixed statement and an
    on-going transaction at any point of the execution if:

      1. The mixed statement is about to update a transactional table and
      a non-transactional table.

      2. The mixed statement is about to update a transactional table and
      read from a non-transactional table.

      3. The mixed statement is about to update a non-transactional table
      and temporary transactional table.

      4. The mixed statement is about to update a temporary transactional
      table and read from a non-transactional table.

      5. The mixed statement is about to update a transactional table and
      a temporary non-transactional table.

      6. The mixed statement is about to update a transactional table and
      read from a temporary non-transactional table.

      7. The mixed statement is about to update a temporary transactional
      table and temporary non-transactional table.

      8. The mixed statement is about to update a temporary transactional
      table and read from a temporary non-transactional table.
    After updating a transactional table if:

      9. The mixed statement is about to update a non-transactional table
      and read from a transactional table.

      10. The mixed statement is about to update a non-transactional table
      and read from a temporary transactional table.

      11. The mixed statement is about to update a temporary non-transactional
      table and read from a transactional table.

      12. The mixed statement is about to update a temporary non-transactional
      table and read from a temporary transactional table.

      13. The mixed statement is about to update a temporary non-transactional
      table and read from a non-transactional table.

    The reason for this is that locks acquired may not protected a concurrent
    transaction of interfering in the current execution and by consequence in
    the result.
  */
  /* Case 1. */
  UNSAFE(LEX::STMT_WRITES_TRANS_TABLE, LEX::STMT_WRITES_NON_TRANS_TABLE,
         BINLOG_DIRECT_ON | BINLOG_DIRECT_OFF);
  /* Case 2. */
  UNSAFE(LEX::STMT_WRITES_TRANS_TABLE, LEX::STMT_READS_NON_TRANS_TABLE,
         BINLOG_DIRECT_ON | BINLOG_DIRECT_OFF);
  /* Case 3. */
  UNSAFE(LEX::STMT_WRITES_NON_TRANS_TABLE, LEX::STMT_WRITES_TEMP_TRANS_TABLE,
         BINLOG_DIRECT_ON | BINLOG_DIRECT_OFF);
  /* Case 4. */
  UNSAFE(LEX::STMT_WRITES_TEMP_TRANS_TABLE, LEX::STMT_READS_NON_TRANS_TABLE,
         BINLOG_DIRECT_ON | BINLOG_DIRECT_OFF);
  /* Case 5. */
  UNSAFE(LEX::STMT_WRITES_TRANS_TABLE, LEX::STMT_WRITES_TEMP_NON_TRANS_TABLE,
         BINLOG_DIRECT_ON);
  /* Case 6. */
  UNSAFE(LEX::STMT_WRITES_TRANS_TABLE, LEX::STMT_READS_TEMP_NON_TRANS_TABLE,
         BINLOG_DIRECT_ON);
  /* Case 7. */
  UNSAFE(LEX::STMT_WRITES_TEMP_TRANS_TABLE,
         LEX::STMT_WRITES_TEMP_NON_TRANS_TABLE, BINLOG_DIRECT_ON);
  /* Case 8. */
  UNSAFE(LEX::STMT_WRITES_TEMP_TRANS_TABLE,
         LEX::STMT_READS_TEMP_NON_TRANS_TABLE, BINLOG_DIRECT_ON);
  /* Case 9. */
  UNSAFE(LEX::STMT_WRITES_NON_TRANS_TABLE, LEX::STMT_READS_TRANS_TABLE,
         (BINLOG_DIRECT_ON | BINLOG_DIRECT_OFF) & TRX_CACHE_NOT_EMPTY);
  /* Case 10 */
  UNSAFE(LEX::STMT_WRITES_NON_TRANS_TABLE, LEX::STMT_READS_TEMP_TRANS_TABLE,
         (BINLOG_DIRECT_ON | BINLOG_DIRECT_OFF) & TRX_CACHE_NOT_EMPTY);
  /* Case 11. */
  UNSAFE(LEX::STMT_WRITES_TEMP_NON_TRANS_TABLE, LEX::STMT_READS_TRANS_TABLE,
         BINLOG_DIRECT_ON & TRX_CACHE_NOT_EMPTY);
  /* Case 12. */
  UNSAFE(LEX::STMT_WRITES_TEMP_NON_TRANS_TABLE,
         LEX::STMT_READS_TEMP_TRANS_TABLE,
         BINLOG_DIRECT_ON & TRX_CACHE_NOT_EMPTY);
  /* Case 13. */
  UNSAFE(LEX::STMT_WRITES_TEMP_NON_TRANS_TABLE, LEX::STMT_READS_NON_TRANS_TABLE,
         BINLOG_DIRECT_OFF & TRX_CACHE_NOT_EMPTY);
}

void LEX::set_secondary_engine_execution_context(
    Secondary_engine_execution_context *context) {
  assert(m_secondary_engine_context == nullptr || context == nullptr);
  ::destroy(m_secondary_engine_context);
  m_secondary_engine_context = context;
}

void LEX_GRANT_AS::cleanup() {
  grant_as_used = false;
  role_type = role_enum::ROLE_NONE;
  user = nullptr;
  role_list = nullptr;
}

LEX_GRANT_AS::LEX_GRANT_AS() { cleanup(); }

/* Yu: Implement the IR structure from SQLRight here.
** SQLRight injected code.
*/

// remove leading and ending spaces
// reduce 2+ spaces to one
// change ' ;' to ';'
void trim_string(std::string &res) {

  // string::iterator new_end = unique(res.begin(), res.end(), BothAreSpaces);
  // res.erase(new_end, res.end());

  // res.erase(0, res.find_first_not_of(' '));
  // res.erase(res.find_last_not_of(' ') + 1);

  int effect_idx = 0, idx = 0;
  bool prev_is_space = false;
  int sz = res.size();

  // skip leading spaces
  for (; idx < sz && res[idx] == ' '; idx++)
    ;

  // now idx points to the first non-space character
  for (; idx < sz; idx++) {

    char &c = res[idx];

    if (c == ' ') {

      if (prev_is_space)
        continue;

      prev_is_space = true;
      res[effect_idx++] = c;

    } else if (c == ';' || c == ',') {

      if (prev_is_space)
        res[effect_idx - 1] = c;
      else
        res[effect_idx++] = c;

      prev_is_space = false;

    } else {

      prev_is_space = false;
      res[effect_idx++] = c;
    }
  }

  if (effect_idx > 0 && res[effect_idx - 1] == ' ')
    effect_idx--;

  res.resize(effect_idx);
}

IR* deep_copy(const IR* const root) {

  IR *left = NULL, *right = NULL, *copy_res;
  IROperator *op = NULL;

  if (root->left_)
    left = root->left_->deep_copy();
  if (root->right_)
    right = root->right_->deep_copy();

  if (root->op_)
    op = OP3(root->op_->prefix_, root->op_->middle_, root->op_->suffix_);

  copy_res = new IR(root->type_, op, left, right, root->float_val_,
                    root->str_val_, root->name_, root->mutated_times_, 0, kFlagUnknown);
  copy_res->data_type_ = root->data_type_;
  copy_res->data_flag_ = root->data_flag_;

  return copy_res;
}


IR *IR::deep_copy() {

  IR *left = NULL, *right = NULL, *copy_res;
  IROperator *op = NULL;

  if (this->left_)
    left = this->left_->deep_copy();
  if (this->right_)
    right = this->right_->deep_copy();

  if (this->op_)
    op = OP3(this->op_->prefix_, this->op_->middle_, this->op_->suffix_);

  copy_res = new IR(this->type_, op, left, right, this->float_val_,
                    this->str_val_, this->name_, this->mutated_times_, 0, kFlagUnknown);
  copy_res->data_type_ = this->data_type_;
  copy_res->data_flag_ = this->data_flag_;

  if (this->parent_) {
    copy_res->parent_ = this->parent_;
  } else {
    copy_res->parent_ = NULL;
  }

  return copy_res;
}

void IR::drop() {
  if (this->op_)
    delete this->op_;
  delete this;
}


void IR::deep_drop() {
  if (this->left_)
    this->left_->deep_drop();

  if (this->right_)
    this->right_->deep_drop();

  this->drop();
}

std::string IR::to_string(){
    auto res = to_string_core();
    trim_string(res);
    return res;
}

std::string IR::to_string_core(){
    //cout << get_string_by_nodetype(this->type_) << endl;
//     switch(type_){
// 	case kIntLiteral: return std::to_string(int_val_);
// 	case kFloatLiteral: return std::to_string(float_val_);
// 	case kIdentifier: return str_val_;
// 	case kStringLiteral: return str_val_;

// }

    std::string res;

    if (str_val_ != "") {
      res += str_val_;
      return res;
    }

    if( op_!= NULL ){
        //if(op_->prefix_ == NULL)
            ///cout << "FUCK NULL prefix" << endl;
         //cout << "OP_Prex: " << op_->prefix_ << endl;
        res += op_->prefix_ + " ";
    }
     //cout << "OP_1_" << op_ << endl;
    if(left_ != NULL)
        //res += left_->to_string() + " ";
        res += left_->to_string_core() + " ";
    // cout << "OP_2_" << op_ << endl;
    if( op_!= NULL)
        res += op_->middle_ + " ";
     //cout << "OP_3_" << op_ << endl;
    if(right_ != NULL)
        //res += right_->to_string() + " ";
        res += right_->to_string_core() + " ";
     //cout << "OP_4_" << op_ << endl;
    if(op_!= NULL)
        res += op_->suffix_;

    return res;
}

IR* IR::get_left() {
  if (left_ == NULL) return NULL;
  else return left_;
}
IR* IR::get_right() {
  if (right_ == NULL) return NULL;
  else return right_;
}
std::string IR::get_prefix() {
  if (!op_) return NULL;
  return op_->prefix_;
}
std::string IR::get_middle() {
  if (!op_) return NULL;
  return op_->middle_;
}
std::string IR::get_suffix() {
  if (!op_) return NULL;
  return op_->suffix_;
}
IR* IR::get_parent() {
  if (!parent_) return NULL;
  else return parent_;
}

bool IR::detatch_node(IR *node) { return swap_node(node, NULL); }

bool IR::update_left(IR* new_left) {
  // if (!new_left) return false;

  this->left_ = new_left;
  if (new_left)
    new_left->parent_ = this;
  
  return true;
}

bool IR::update_right(IR* new_right) {
  // if (!new_right) return false;

  this->right_ = new_right;
  if (new_right)
    new_right->parent_ = this; 
  
  return true;
}

bool IR::swap_node(IR *old_node, IR *new_node) {
  if (old_node == NULL)
    return false;

  IR *parent = this->locate_parent(old_node);

  if (parent == NULL)
    return false;
  else if (parent->left_ == old_node)
    parent->update_left(new_node);
  else if (parent->right_ == old_node)
    parent->update_right(new_node);
  else
    return false;

  old_node->parent_ = NULL;

  return true;
}

IR *IR::locate_parent(IR *child) {

  for (IR *p = child; p; p = p->parent_)
    if (p->parent_ == this)
      return child->parent_;

  return NULL;
}

IR *IR::get_root() {

  IR *node = this;

  while (node->parent_ != NULL)
    node = node->parent_;

  return node;
}

IRTYPE IR::get_ir_type() {
	return type_;
}

DATATYPE IR::get_data_type() {
  return data_type_;
}

void IR::set_data_type(DATATYPE data_type) {
  this->data_type_ = data_type;
}

DATAFLAG IR::get_data_flag() {
  return data_flag_;
}

void IR::set_data_flag(DATAFLAG data_flag) {
  this->data_flag_ = data_flag;
}

bool IR::is_empty() {
    if (op_) {
        if (op_->prefix_ != "" || op_->middle_ != "" || op_->suffix_ != "" ) {
            return false;
        }
    }
    if (str_val_ != "") {
        return false;
    }
    if (left_ || right_) {
        return false;
    }
    return true;
}

bool IR::set_ident_type(DATATYPE data_type, DATAFLAG data_flag) {
  // cerr << get_string_by_ir_type(this->get_parent()->get_ir_type()) << "\n";
  assert(this->get_ir_type() == kIdentifier);

  this->set_data_type(data_type);
  this->set_data_flag(data_flag);

  return true;
}

bool IR::set_opt_ident_type(DATATYPE data_type, DATAFLAG data_flag) {
  assert(this->get_ir_type() == kOptIdent);

  IR* left = get_left();
  if (left) {
    left->set_ident_type(data_type, data_flag);
  }
  return true;
}

bool IR::set_ident_string_list_type(DATATYPE data_type, DATAFLAG data_flag) {
  assert(this->get_ir_type() == kIdentStringList);

  IR* left = get_left();
  IR* right = get_right();
  if (right) {
    left->set_ident_string_list_type(data_type, data_flag);
    right->set_ident_type(data_type, data_flag);
  } else {
    left->set_ident_type(data_type, data_flag);
  }

  return true;
}

bool IR::set_table_ident_type(DATATYPE data_type, DATAFLAG data_flag) {
  assert(this->get_ir_type() == kTableIdent);

  IR* left = get_left();
  IR* right = get_right();
  if (right) {
    left->set_ident_type(kDataDatabase, data_flag);
    right->set_ident_type(data_type, data_flag);
  } else {
    left->set_ident_type(data_type, data_flag);
  }

  return true;
}


bool IR::set_table_list_type(DATATYPE data_type, DATAFLAG data_flag) {
  assert(this->get_ir_type() == kTableList);

  IR* left = get_left();
  IR* right = get_right();
  if (right) {
    left->set_table_list_type(data_type, data_flag);
    right->set_table_ident_type(data_type, data_flag);
  } else {
    left->set_table_ident_type(data_type, data_flag);
  }

  return true;
}


bool IR::set_window_name_type(DATATYPE data_type, DATAFLAG data_flag) {
  // cerr << get_string_by_ir_type(this->get_parent()->get_ir_type()) << "\n";
  assert(this->get_ir_type() == kWindowName);

  IR* left = get_left();
  left->set_ident_type(data_type, data_flag);

  return true;
}




bool IR::set_collation_name_type(DATATYPE data_type, DATAFLAG data_flag) {
  // cerr << get_string_by_ir_type(this->get_parent()->get_ir_type()) << "\n";
  assert(this->get_ir_type() == kCollationName);

  IR* left = get_left();
  if (left) {
    left->set_ident_type(data_type, data_flag);
  }

  return true;
}


bool IR::set_charset_name_type(DATATYPE data_type, DATAFLAG data_flag) {
  // cerr << get_string_by_ir_type(this->get_parent()->get_ir_type()) << "\n";
  assert(this->get_ir_type() == kCharsetName);

  IR* left = get_left();
  if (left) {
    left->set_ident_type(data_type, data_flag);
  }

  return true;
}


bool IR::set_user_ident_or_text_type(DATAFLAG data_flag) {
  assert(this->get_ir_type() == kUserIdentOrText);

  IR* left = get_left();
  IR* right = get_right();
  if (right) {
    left->set_ident_type(kDataHostName, data_flag);
    right->set_ident_type(kDataUserName, data_flag);
  } else {
    left->set_table_ident_type(kDataUserName, data_flag);
  }

  return true;
}


bool IR::set_user_type(DATAFLAG data_flag) {
  assert(this->get_ir_type() == kUser);

  IR* left = get_left();
  if (get_prefix() != "CURRENT_USER") {
    left->set_user_ident_or_text_type(data_flag);
  }

  return true;
}


bool IR::set_user_list_type(DATAFLAG data_flag) {
  assert(this->get_ir_type() == kUserList);

  IR* left = get_left();
  IR* right = get_right();
  if (right) {
    left->set_user_list_type(data_flag);
    right->set_user_type(data_flag);
  } else {
    left->set_user_type(data_flag);
  }


  return true;
}


<<<<<<< HEAD
IR* IR::where_clause_get_expr() {
  assert(this->get_ir_type() == kWhereClause);

  if (get_left()) {
    return get_left();
  }
  return NULL;
}


=======
bool IR::set_sp_name_type(DATATYPE data_type, DATAFLAG data_flag) {
  assert(this->get_ir_type() == kSpName);

  IR* left = get_left();
  IR* right = get_right();
  if (right) {
    left->set_ident_type(kDataDatabase, data_flag);
    right->set_ident_type(data_type, data_flag);
  } else {
    left->set_ident_type(data_type, data_flag);
  }


  return true;
}


bool IR::set_role_type(DATAFLAG data_flag) {
  assert(this->get_ir_type() == kRole);

  IR* left = get_left();
  IR* right = get_right();
  if (right) {
    left->set_ident_type(kDataHostName, data_flag);
    right->set_ident_type(kDataRoleName, data_flag);
  } else {
    left->set_table_ident_type(kDataRoleName, data_flag);
  }

  return true;
}

bool IR::set_role_list_type(DATAFLAG data_flag) {
  assert(this->get_ir_type() == kRoleList);

  IR* left = get_left();
  IR* right = get_right();
  if (right) {
    left->set_role_list_type(data_flag);
    right->set_role_type(data_flag);
  } else {
    left->set_role_type(data_flag);
  }


  return true;
}

>>>>>>> 5d99df12
/*
** End SQLRight injected code.
*/<|MERGE_RESOLUTION|>--- conflicted
+++ resolved
@@ -5494,18 +5494,6 @@
 }
 
 
-<<<<<<< HEAD
-IR* IR::where_clause_get_expr() {
-  assert(this->get_ir_type() == kWhereClause);
-
-  if (get_left()) {
-    return get_left();
-  }
-  return NULL;
-}
-
-
-=======
 bool IR::set_sp_name_type(DATATYPE data_type, DATAFLAG data_flag) {
   assert(this->get_ir_type() == kSpName);
 
@@ -5554,7 +5542,16 @@
   return true;
 }
 
->>>>>>> 5d99df12
+
+IR* IR::where_clause_get_expr() {
+  assert(this->get_ir_type() == kWhereClause);
+
+  if (get_left()) {
+    return get_left();
+  }
+  return NULL;
+}
+
 /*
 ** End SQLRight injected code.
 */