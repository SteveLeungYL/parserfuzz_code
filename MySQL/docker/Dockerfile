--- conflicted
+++ resolved
@@ -97,35 +97,6 @@
 # Install SQLRight MySQL
 USER root
 COPY src /home/mysql/src
-<<<<<<< HEAD
-WORKDIR /home/mysql/src/parser
-RUN wget https://github.com/mysql/mysql-server/archive/refs/tags/mysql-8.0.27.zip
-RUN unzip mysql-8.0.27.zip 
-RUN mv mysql-server-mysql-8.0.27 mysql-server
-RUN chown -R mysql:mysql /home/mysql/src
-
-# Add SQLRight modification to the MySQL source code.
-USER mysql
-WORKDIR /home/mysql/src/parser/patches
-RUN bash ./replace-changed-code.sh
-
-# Compile the build-in MySQL source code.
-WORKDIR /home/mysql/src/parser/mysql-server
-RUN mkdir bld
-RUN wget https://boostorg.jfrog.io/artifactory/main/release/1.73.0/source/boost_1_73_0.tar.gz
-RUN tar -xf boost_1_73_0.tar.gz
-WORKDIR /home/mysql/src/parser/mysql-server/bld
-
-# Mute the Warning information. The modified version of the MySQL does return many Warnings while compiling. Known problem, ignore them. 
-RUN cmake .. -DWITH_BOOST=../boost_1_73_0
-RUN make -j$(nproc)
-
-WORKDIR /home/mysql/src
-RUN make
-
-USER root
-RUN cp /home/mysql/src/parser/mysql-server/bld/library_output_directory/libserver_unittest_library.so /usr/lib/
-=======
 RUN chown -R mysql:mysql /home/mysql/src
 
 # Setup the MySQL fuzzer compilation requirements.
@@ -173,7 +144,6 @@
 WORKDIR /home/mysql/src
 RUN cp /home/mysql/rsg/rsg_helper.* ./rsg/
 RUN make
->>>>>>> 131edcd9
 
 
 # Setup other SQLRight configurations.
@@ -183,8 +153,6 @@
 
 # Finished setup the SQLRight source code.
 
-<<<<<<< HEAD
-=======
 # Setup the MySQL crash decuplication code. 
 USER mysql
 WORKDIR /home/mysql/
@@ -203,7 +171,6 @@
 RUN cargo build
 
 
->>>>>>> 131edcd9
 # Copy all the required helper script to the container.
 USER root
 COPY scripts /home/mysql/scripts
@@ -214,15 +181,12 @@
 COPY fuzz_root /home/mysql/fuzzing/fuzz_root
 RUN chown -R mysql:mysql /home/mysql/fuzzing/
 
-<<<<<<< HEAD
-=======
 # setup the rsg required libraries
 USER mysql
 WORKDIR /home/mysql/fuzzing/fuzz_root
 RUN mkdir -p rsg && cp -r /home/mysql/rsg/rsg_helper.so ./rsg
 RUN cp /home/mysql/src/mysql_sql.y ./mysql_sql.y
 
->>>>>>> 131edcd9
 # Not sure why, but user MySQL doesn't have the permission to open the database.
 USER root
 RUN chown -R mysql:mysql /home/mysql/mysql-server/bld/bin
@@ -245,11 +209,8 @@
 WORKDIR /home/mysql/scripts
 RUN python3 setup_database.py
 
-<<<<<<< HEAD
-=======
 USER root
 RUN echo "[mysqld]\nsql_mode = \"NO_ENGINE_SUBSTITUTION\"" > /etc/mysql/conf.d/mysql.cnf
->>>>>>> 131edcd9
 
 USER root
 WORKDIR /home/mysql/fuzzing/fuzz_root
