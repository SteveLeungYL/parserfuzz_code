--- conflicted
+++ resolved
@@ -1,10 +1,9 @@
 #include <iostream>
 #include <set>
 #include <fstream>
-<<<<<<< HEAD
+#include <set>
+#include <fstream>
 #include <ctime>
-=======
->>>>>>> 131a8b0a
 
 #include "../include/utils.h"
 #include "../include/json.hpp"
@@ -199,11 +198,7 @@
         for (string& cur_gram_str : cur_json_node) {
           if (gram_cov_set.count(cur_gram_str) == 0) {
 //            cerr << "Debug: trigger curGramStr: " << cur_gram_str << "\n";
-<<<<<<< HEAD
             cov_out << cur_gram_str << "," << time(nullptr) <<"\n";
-=======
-            cov_out << cur_gram_str << "\n";
->>>>>>> 131a8b0a
             cov_out.flush();
             gram_cov_set.insert(cur_gram_str);
           }
