--- conflicted
+++ resolved
@@ -6,7 +6,6 @@
 #include <string>
 
 bool SQL_NOREC::is_oracle_select_stmt(IR* cur_stmt) {
-<<<<<<< HEAD
 
   /* Remove cases that contains kGroupClause, kHavingClause and kLimitClause */
   vector<IR*> v_group_clause = ir_wrapper.get_ir_node_in_stmt_with_type(cur_stmt, kGroupClause, false);
@@ -29,16 +28,10 @@
     if (!limit_clause->is_empty()){
       return false;
     }
-=======
-  if (ir_wrapper.is_exist_group_clause(cur_stmt) || ir_wrapper.is_exist_having_clause(cur_stmt) || ir_wrapper.is_exist_limit_clause(cur_stmt)) {
-    cerr << "Debug: is_group" << ir_wrapper.is_exist_group_clause(cur_stmt);
-    return false;
->>>>>>> 0c15d434
   }
 
   // Ignore statements with UNION, EXCEPT and INTERCEPT
   if (ir_wrapper.is_exist_set_operator(cur_stmt)) {
-    cerr << "Debug: Found set_operator. Return not oracle_select. \n";
     return false;
   }
 
