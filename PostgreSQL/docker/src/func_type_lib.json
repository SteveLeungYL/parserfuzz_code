[
  {
    "enable": true,
    "func_name": "num_nonnulls",
    "func_type": "FUNCCOMP",
    "is_type_matched": true,
    "params": [
      {
        "arg_type_0": "TYPEANY",
        "ret_type": "TYPEINT"
      },
      {
        "arg_type_0": "TYPEANY",
        "arg_type_1": "TYPEANY",
        "ret_type": "TYPEINT"
      },
      {
        "arg_type_0": "TYPEANY",
        "arg_type_1": "TYPEANY",
        "arg_type_2": "TYPEANY",
        "ret_type": "TYPEINT"
      }
    ]
  },

  {
    "enable": true,
    "func_name": "num_nulls",
    "func_type": "FUNCCOMP",
    "is_type_matched": true,
    "params": [
      {
        "arg_type_0": "TYPEANY",
        "ret_type": "TYPEINT"
      },
      {
        "arg_type_0": "TYPEANY",
        "arg_type_1": "TYPEANY",
        "ret_type": "TYPEINT"
      },
      {
        "arg_type_0": "TYPEANY",
        "arg_type_1": "TYPEANY",
        "arg_type_2": "TYPEANY",
        "ret_type": "TYPEINT"
      }
    ]
  },

  {
    "enable": true,
    "func_name": "abs",
    "func_type": "FUNCMATH",
    "is_type_matched": true,
    "params": [
      {
        "arg_type_0": "TYPENUMERIC",
        "ret_type": "TYPENUMERIC"
      }
    ]
  },

  {
    "enable": true,
    "func_name": "cbrt",
    "func_type": "FUNCMATH",
    "is_type_matched": true,
    "params": [
      {
        "arg_type_0": "TYPEFLOAT",
        "ret_type": "TYPEFLOAT"
      }
    ]
  },

  {
    "enable": true,
    "func_name": "ceil",
    "func_type": "FUNCMATH",
    "is_type_matched": true,
    "params": [
      {
        "arg_type_0": "TYPENUMERIC",
        "ret_type": "TYPENUMERIC"
      },
      {
        "arg_type_0": "TYPEFLOAT",
        "ret_type": "TYPEFLOAT"
      }
    ]
  },

  {
    "enable": true,
    "func_name": "ceiling",
    "func_type": "FUNCMATH",
    "is_type_matched": true,
    "params": [
      {
        "arg_type_0": "TYPENUMERIC",
        "ret_type": "TYPENUMERIC"
      },
      {
        "arg_type_0": "TYPEFLOAT",
        "ret_type": "TYPEFLOAT"
      }
    ]
  },

  {
    "enable": true,
    "func_name": "degrees",
    "func_type": "FUNCMATH",
    "is_type_matched": true,
    "params": [
      {
        "arg_type_0": "TYPEFLOAT",
        "ret_type": "TYPEFLOAT"
      }
    ]
  },

  {
    "enable": true,
    "func_name": "div",
    "func_type": "FUNCMATH",
    "is_type_matched": true,
    "params": [
      {
        "arg_type_0": "TYPENUMERIC",
        "arg_type_1": "TYPENUMERIC",
        "ret_type": "TYPENUMERIC"
      }
    ]
  },

  {
    "enable": true,
    "func_name": "exp",
    "func_type": "FUNCMATH",
    "is_type_matched": true,
    "params": [
      {
        "arg_type_0": "TYPENUMERIC",
        "ret_type": "TYPENUMERIC"
      },
      {
        "arg_type_0": "TYPEFLOAT",
        "ret_type": "TYPEFLOAT"
      }
    ]
  },

  {
    "enable": true,
    "func_name": "factorial",
    "func_type": "FUNCMATH",
    "is_type_matched": true,
    "params": [
      {
        "arg_type_0": "TYPEBIGINT",
        "ret_type": "TYPENUMERIC"
      }
    ]
  },

  {
    "enable": true,
    "func_name": "floor",
    "func_type": "FUNCMATH",
    "is_type_matched": true,
    "params": [
      {
        "arg_type_0": "TYPENUMERIC",
        "ret_type": "TYPENUMERIC"
      },
      {
        "arg_type_0": "TYPEFLOAT",
        "ret_type": "TYPEFLOAT"
      }
    ]
  },

  {
    "enable": true,
    "func_name": "gcd",
    "func_type": "FUNCMATH",
    "is_type_matched": true,
    "params": [
      {
        "arg_type_0": "TYPENUMERIC",
        "arg_type_1": "TYPENUMERIC",
        "ret_type": "TYPENUMERIC"
      }
    ]
  },

  {
    "enable": true,
    "func_name": "lcm",
    "func_type": "FUNCMATH",
    "is_type_matched": true,
    "params": [
      {
        "arg_type_0": "TYPENUMERIC",
        "arg_type_1": "TYPENUMERIC",
        "ret_type": "TYPENUMERIC"
      }
    ]
  },

  {
    "enable": true,
    "func_name": "ln",
    "func_type": "FUNCMATH",
    "is_type_matched": true,
    "params": [
      {
        "arg_type_0": "TYPENUMERIC",
        "ret_type": "TYPENUMERIC"
      },
      {
        "arg_type_0": "TYPEFLOAT",
        "ret_type": "TYPEFLOAT"
      }
    ]
  },

  {
    "enable": true,
    "func_name": "log",
    "func_type": "FUNCMATH",
    "is_type_matched": true,
    "params": [
      {
        "arg_type_0": "TYPENUMERIC",
        "ret_type": "TYPENUMERIC"
      },
      {
        "arg_type_0": "TYPEFLOAT",
        "ret_type": "TYPEFLOAT"
      }
    ]
  },

  {
    "enable": true,
    "func_name": "log10",
    "func_type": "FUNCMATH",
    "is_type_matched": true,
    "params": [
      {
        "arg_type_0": "TYPENUMERIC",
        "ret_type": "TYPENUMERIC"
      },
      {
        "arg_type_0": "TYPEFLOAT",
        "ret_type": "TYPEFLOAT"
      }
    ]
  },

  {
    "enable": true,
    "func_name": "log",
    "func_type": "FUNCMATH",
    "is_type_matched": true,
    "params": [
      {
        "arg_type_0": "TYPENUMERIC",
        "arg_type_1": "TYPENUMERIC",
        "ret_type": "TYPENUMERIC"
      }
    ]
  },

  {
    "enable": true,
    "func_name": "min_scale",
    "func_type": "FUNCMATH",
    "is_type_matched": true,
    "params": [
      {
        "arg_type_0": "TYPENUMERIC",
        "ret_type": "TYPEINT"
      }
    ]
  },

  {
    "enable": true,
    "func_name": "mod",
    "func_type": "FUNCMATH",
    "is_type_matched": true,
    "params": [
      {
        "arg_type_0": "TYPENUMERIC",
        "arg_type_1": "TYPENUMERIC",
        "ret_type": "TYPENUMERIC"
      }
    ]
  },

  {
    "enable": true,
    "func_name": "pi",
    "func_type": "FUNCMATH",
    "is_type_matched": true,
    "params": [
      {
        "ret_type": "TYPEFLOAT"
      }
    ]
  },

  {
    "enable": true,
    "func_name": "power",
    "func_type": "FUNCMATH",
    "is_type_matched": true,
    "params": [
      {
        "arg_type_0": "TYPENUMERIC",
        "arg_type_1": "TYPENUMERIC",
        "ret_type": "TYPENUMERIC"
      },
      {
        "arg_type_0": "TYPEFLOAT",
        "arg_type_1": "TYPEFLOAT",
        "ret_type": "TYPEFLOAT"
      }
    ]
  },

  {
    "enable": true,
    "func_name": "radians",
    "func_type": "FUNCMATH",
    "is_type_matched": true,
    "params": [
      {
        "arg_type_0": "TYPEFLOAT",
        "ret_type": "TYPEFLOAT"
      }
    ]
  },

  {
    "enable": true,
    "func_name": "round",
    "func_type": "FUNCMATH",
    "is_type_matched": true,
    "params": [
      {
        "arg_type_0": "TYPENUMERIC",
        "ret_type": "TYPENUMERIC"
      },
      {
        "arg_type_0": "TYPEFLOAT",
        "ret_type": "TYPEFLOAT"
      },
      {
        "arg_type_0": "TYPENUMERIC",
        "arg_type_1": "TYPEINT",
        "arg_type_1_range": {
          "min": 0,
          "max": 10
        },
        "ret_type": "TYPENUMERIC"
      }
    ]
  },

  {
    "enable": true,
    "func_name": "scale",
    "func_type": "FUNCMATH",
    "is_type_matched": true,
    "params": [
      {
        "arg_type_0": "TYPENUMERIC",
        "ret_type": "TYPEINT"
      }
    ]
  },

  {
    "enable": true,
    "func_name": "sign",
    "func_type": "FUNCMATH",
    "is_type_matched": true,
    "params": [
      {
        "arg_type_0": "TYPENUMERIC",
        "ret_type": "TYPENUMERIC"
      },
      {
        "arg_type_0": "TYPEFLOAT",
        "ret_type": "TYPEFLOAT"
      }
    ]
  },

  {
    "enable": true,
    "func_name": "sqrt",
    "func_type": "FUNCMATH",
    "is_type_matched": true,
    "params": [
      {
        "arg_type_0": "TYPENUMERIC",
        "ret_type": "TYPENUMERIC"
      },
      {
        "arg_type_0": "TYPEFLOAT",
        "ret_type": "TYPEFLOAT"
      }
    ]
  },

  {
    "enable": true,
    "func_name": "trim_scale",
    "func_type": "FUNCMATH",
    "is_type_matched": true,
    "params": [
      {
        "arg_type_0": "TYPENUMERIC",
        "ret_type": "TYPENUMERIC"
      }
    ]
  },

  {
    "enable": true,
    "func_name": "trunc",
    "func_type": "FUNCMATH",
    "is_type_matched": true,
    "params": [
      {
        "arg_type_0": "TYPENUMERIC",
        "ret_type": "TYPENUMERIC"
      },
      {
        "arg_type_0": "TYPEFLOAT",
        "ret_type": "TYPEFLOAT"
      },
      {
        "arg_type_0": "TYPENUMERIC",
        "arg_type_1": "TYPEINT",
        "arg_type_1_range": {
          "min": 0,
          "max": 10
        },
        "ret_type": "TYPENUMERIC"
      }
    ]
  },

  {
    "enable": true,
    "func_name": "width_bucket",
    "func_type": "FUNCMATH",
    "is_type_matched": true,
    "params": [
      {
        "arg_type_0": "TYPENUMERIC",
        "arg_type_1": "TYPENUMERIC",
        "arg_type_2": "TYPENUMERIC",
        "arg_type_3": "TYPEINT",
        "ret_type": "TYPEINT"
      },
      {
        "arg_type_0": "TYPENUMERIC",
        "arg_type_1": "TYPENUMERIC",
        "arg_type_2": "TYPENUMERIC",
        "arg_type_3": "TYPEINT",
        "ret_type": "TYPEINT"
      },
      {
        "arg_type_0": "TYPEANY",
        "arg_type_1": "ARRAYTYPEANY",
        "ret_type": "TYPEINT"
      }
    ]
  },

  {
    "enable": false,
    "func_name": "random",
    "func_type": "FUNCMATH",
    "is_type_matched": true,
    "params": [
      {
        "ret_type": "TYPEFLOAT"
      }
    ]
  },

  {
    "enable": true,
    "func_name": "setseed",
    "func_type": "FUNCMATH",
    "is_type_matched": true,
    "params": [
      {
        "arg_type_0": "TYPEFLOAT",
        "ret_type": "TYPEVOID"
      }
    ]
  },

  {
    "enable": true,
    "func_name": "acos",
    "func_type": "FUNCMATH",
    "is_type_matched": true,
    "params": [
      {
        "arg_type_0": "TYPEFLOAT",
        "ret_type": "TYPEFLOAT"
      }
    ]
  },

  {
    "enable": true,
    "func_name": "acosd",
    "func_type": "FUNCMATH",
    "is_type_matched": true,
    "params": [
      {
        "arg_type_0": "TYPEFLOAT",
        "ret_type": "TYPEFLOAT"
      }
    ]
  },

  {
    "enable": true,
    "func_name": "asin",
    "func_type": "FUNCMATH",
    "is_type_matched": true,
    "params": [
      {
        "arg_type_0": "TYPEFLOAT",
        "ret_type": "TYPEFLOAT"
      }
    ]
  },

  {
    "enable": true,
    "func_name": "asind",
    "func_type": "FUNCMATH",
    "is_type_matched": true,
    "params": [
      {
        "arg_type_0": "TYPEFLOAT",
        "ret_type": "TYPEFLOAT"
      }
    ]
  },

  {
    "enable": true,
    "func_name": "atan",
    "func_type": "FUNCMATH",
    "is_type_matched": true,
    "params": [
      {
        "arg_type_0": "TYPEFLOAT",
        "ret_type": "TYPEFLOAT"
      }
    ]
  },

  {
    "enable": true,
    "func_name": "atand",
    "func_type": "FUNCMATH",
    "is_type_matched": true,
    "params": [
      {
        "arg_type_0": "TYPEFLOAT",
        "ret_type": "TYPEFLOAT"
      }
    ]
  },

  {
    "enable": true,
    "func_name": "atand2",
    "func_type": "FUNCMATH",
    "is_type_matched": true,
    "params": [
      {
        "arg_type_0": "TYPEFLOAT",
        "arg_type_1": "TYPEFLOAT",
        "ret_type": "TYPEFLOAT"
      }
    ]
  },

  {
    "enable": true,
    "func_name": "atand2d",
    "func_type": "FUNCMATH",
    "is_type_matched": true,
    "params": [
      {
        "arg_type_0": "TYPEFLOAT",
        "arg_type_1": "TYPEFLOAT",
        "ret_type": "TYPEFLOAT"
      }
    ]
  },

  {
    "enable": true,
    "func_name": "cos",
    "func_type": "FUNCMATH",
    "is_type_matched": true,
    "params": [
      {
        "arg_type_0": "TYPEFLOAT",
        "ret_type": "TYPEFLOAT"
      }
    ]
  },

  {
    "enable": true,
    "func_name": "cosd",
    "func_type": "FUNCMATH",
    "is_type_matched": true,
    "params": [
      {
        "arg_type_0": "TYPEFLOAT",
        "ret_type": "TYPEFLOAT"
      }
    ]
  },

  {
    "enable": true,
    "func_name": "cot",
    "func_type": "FUNCMATH",
    "is_type_matched": true,
    "params": [
      {
        "arg_type_0": "TYPEFLOAT",
        "ret_type": "TYPEFLOAT"
      }
    ]
  },

  {
    "enable": true,
    "func_name": "cotd",
    "func_type": "FUNCMATH",
    "is_type_matched": true,
    "params": [
      {
        "arg_type_0": "TYPEFLOAT",
        "ret_type": "TYPEFLOAT"
      }
    ]
  },

  {
    "enable": true,
    "func_name": "sin",
    "func_type": "FUNCMATH",
    "is_type_matched": true,
    "params": [
      {
        "arg_type_0": "TYPEFLOAT",
        "ret_type": "TYPEFLOAT"
      }
    ]
  },

  {
    "enable": true,
    "func_name": "sind",
    "func_type": "FUNCMATH",
    "is_type_matched": true,
    "params": [
      {
        "arg_type_0": "TYPEFLOAT",
        "ret_type": "TYPEFLOAT"
      }
    ]
  },

  {
    "enable": true,
    "func_name": "tan",
    "func_type": "FUNCMATH",
    "is_type_matched": true,
    "params": [
      {
        "arg_type_0": "TYPEFLOAT",
        "ret_type": "TYPEFLOAT"
      }
    ]
  },

  {
    "enable": true,
    "func_name": "tand",
    "func_type": "FUNCMATH",
    "is_type_matched": true,
    "params": [
      {
        "arg_type_0": "TYPEFLOAT",
        "ret_type": "TYPEFLOAT"
      }
    ]
  },

  {
    "enable": true,
    "func_name": "sinh",
    "func_type": "FUNCMATH",
    "is_type_matched": true,
    "params": [
      {
        "arg_type_0": "TYPEFLOAT",
        "ret_type": "TYPEFLOAT"
      }
    ]
  },

  {
    "enable": true,
    "func_name": "cosh",
    "func_type": "FUNCMATH",
    "is_type_matched": true,
    "params": [
      {
        "arg_type_0": "TYPEFLOAT",
        "ret_type": "TYPEFLOAT"
      }
    ]
  },

  {
    "enable": true,
    "func_name": "tanh",
    "func_type": "FUNCMATH",
    "is_type_matched": true,
    "params": [
      {
        "arg_type_0": "TYPEFLOAT",
        "ret_type": "TYPEFLOAT"
      }
    ]
  },

  {
    "enable": true,
    "func_name": "asinh",
    "func_type": "FUNCMATH",
    "is_type_matched": true,
    "params": [
      {
        "arg_type_0": "TYPEFLOAT",
        "ret_type": "TYPEFLOAT"
      }
    ]
  },

  {
    "enable": true,
    "func_name": "acosh",
    "func_type": "FUNCMATH",
    "is_type_matched": true,
    "params": [
      {
        "arg_type_0": "TYPEFLOAT",
        "ret_type": "TYPEFLOAT"
      }
    ]
  },

  {
    "enable": true,
    "func_name": "atanh",
    "func_type": "FUNCMATH",
    "is_type_matched": true,
    "params": [
      {
        "arg_type_0": "TYPEFLOAT",
        "ret_type": "TYPEFLOAT"
      }
    ]
  },

  {
    "enable": true,
    "func_name": "bit_length",
    "func_type": "FUNCSTR",
    "is_type_matched": true,
    "params": [
      {
        "arg_type_0": "TYPETEXT",
        "ret_type": "TYPEINT"
      },
      {
        "arg_type_0": "TYPEBYTEA",
        "ret_type": "TYPEINT"
      },
      {
        "arg_type_0": "TYPEBIT",
        "ret_type": "TYPEINT"
      }
    ]
  },

  {
    "enable": true,
    "func_name": "char_length",
    "func_type": "FUNCSTR",
    "is_type_matched": true,
    "params": [
      {
        "arg_type_0": "TYPETEXT",
        "ret_type": "TYPEINT"
      }
    ]
  },

  {
    "enable": true,
    "func_name": "character_length",
    "func_type": "FUNCSTR",
    "is_type_matched": true,
    "params": [
      {
        "arg_type_0": "TYPETEXT",
        "ret_type": "TYPEINT"
      }
    ]
  },

  {
    "enable": true,
    "func_name": "lower",
    "func_type": "FUNCSTR",
    "is_type_matched": true,
    "params": [
      {
        "arg_type_0": "TYPETEXT",
        "ret_type": "TYPETEXT"
      }
    ]
  },

  {
    "enable": true,
    "func_name": "normalize",
    "func_type": "FUNCSTR",
    "is_type_matched": true,
    "params": [
      {
        "arg_type_0": "TYPETEXT",
        "arg_type_1": "TYPEENUM",
        "arg_type_1_enum": [
          "NFC",
          "NFD",
          "NFKC",
          "NFKD"
        ],
        "ret_type": "TYPETEXT"
      }
    ]
  },

  {
    "enable": true,
    "func_name": "octet_length",
    "func_type": "FUNCSTR",
    "is_type_matched": true,
    "params": [
      {
        "arg_type_0": "TYPETEXT",
        "ret_type": "TYPEINT"
      },
      {
        "arg_type_0": "TYPECHAR",
        "ret_type": "TYPEINT"
      },
      {
        "arg_type_0": "TYPEBYTEA",
        "ret_type": "TYPEINT"
      },
      {
        "arg_type_0": "TYPEBIT",
        "ret_type": "TYPEINT"
      }
    ]
  },

  {
    "enable": true,
    "func_name": "overlay",
    "func_type": "FUNCSTR",
    "is_type_matched": true,
    "params": [
      {
        "arg_type_0": "TYPETEXT",
        "arg_type_1": "TYPEENUM",
        "arg_type_1_enum": [
          "PLACING"
        ],
        "arg_type_2": "TYPETEXT",
        "arg_type_3": "TYPEENUM",
        "arg_type_3_enum": [
          "FROM"
        ],
        "arg_type_4": "TYPEINT",
        "arg_type_4_range": {
          "min": 0,
          "max": 10
        },
        "ret_type": "TYPETEXT"
      },
      {
        "arg_type_0": "TYPETEXT",
        "arg_type_1": "TYPEENUM",
        "arg_type_1_enum": [
          " PLACING "
        ],
        "arg_type_2": "TYPETEXT",
        "arg_type_3": "TYPEENUM",
        "arg_type_3_enum": [
          " FROM "
        ],
        "arg_type_4": "TYPEINT",
        "arg_type_4_range": {
          "min": 0,
          "max": 10
        },
        "arg_type_5": "TYPEENUM",
        "arg_type_5_enum": [
          " FOR "
        ],
        "arg_type_6": "TYPEINT",
        "arg_type_6_range": {
          "min": 0,
          "max": 10
        },
        "ret_type": "TYPETEXT"
      },
      {
        "arg_type_0": "TYPEBIT",
        "arg_type_1": "TYPEENUM",
        "arg_type_1_enum": [
          " PLACING "
        ],
        "arg_type_2": "TYPEBIT",
        "arg_type_3": "TYPEENUM",
        "arg_type_3_enum": [
          " FROM "
        ],
        "arg_type_4": "TYPEINT",
        "arg_type_4_range": {
          "min": 0,
          "max": 10
        },
        "arg_type_5": "TYPEENUM",
        "arg_type_5_enum": [
          " FOR "
        ],
        "arg_type_6": "TYPEINT",
        "arg_type_6_range": {
          "min": 0,
          "max": 10
        },
        "ret_type": "TYPEBIT"
      }
    ]
  },

  {
    "enable": true,
    "func_name": "position",
    "func_type": "FUNCSTR",
    "is_type_matched": true,
    "params": [
      {
        "arg_type_0": "TYPETEXT",
        "arg_type_1": "TYPEENUM",
        "arg_type_1_enum": [
          " IN "
        ],
        "arg_type_2": "TYPETEXT",
        "ret_type": "TYPEINT"
      },
      {
        "arg_type_0": "TYPEBYTEA",
        "arg_type_1": "TYPEENUM",
        "arg_type_1_enum": [
          " IN "
        ],
        "arg_type_2": "TYPEBYTEA",
        "ret_type": "TYPEINT"
      },
      {
        "arg_type_0": "TYPEBIT",
        "arg_type_1": "TYPEENUM",
        "arg_type_1_enum": [
          " IN "
        ],
        "arg_type_2": "TYPEBIT",
        "ret_type": "TYPEINT"
      }
    ]
  },

  {
    "enable": true,
    "func_name": "substring",
    "func_type": "FUNCSTR",
    "is_type_matched": true,
    "params": [
      {
        "arg_type_0": "TYPETEXT",
        "arg_type_1": "TYPEENUM",
        "arg_type_1_ENUM": [
          " FROM "
        ],
        "arg_type_2": "TYPEINT",
        "arg_type_2_range": {
          "min": 0,
          "max": 10
        },
        "ret_type": "TYPETEXT"
      },
      {
        "arg_type_0": "TYPETEXT",
        "arg_type_1": "TYPEENUM",
        "arg_type_1_ENUM": [
          " FOR "
        ],
        "arg_type_2": "TYPEINT",
        "arg_type_2_range": {
          "min": 0,
          "max": 10
        },
        "ret_type": "TYPEINT"
      },
      {
        "arg_type_0": "TYPETEXT",
        "arg_type_1": "TYPEENUM",
        "arg_type_1_ENUM": [
          " FROM "
        ],
        "arg_type_2": "TYPEINT",
        "arg_type_2_range": {
          "min": 0,
          "max": 10
        },
        "arg_type_3": "TYPEENUM",
        "arg_type_3_ENUM": [
          " FOR "
        ],
        "arg_type_4": "TYPEINT",
        "arg_type_4_range": {
          "min": 0,
          "max": 10
        },
        "ret_type": "TYPETEXT"
      },
      {
        "arg_type_0": "TYPETEXT",
        "arg_type_1": "TYPEENUM",
        "arg_type_1_ENUM": [
          " FROM "
        ],
        "arg_type_2": "TYPETEXT",
        "ret_type": "TYPEINT"
      },
      {
        "arg_type_0": "TYPETEXT",
        "arg_type_1": "TYPEENUM",
        "arg_type_1_ENUM": [
          " SIMILAR "
        ],
        "arg_type_2": "TYPETEXT",
        "arg_type_3": "TYPEENUM",
        "arg_type_3_ENUM": [
          " ESCAPE "
        ],
        "arg_type_4": "TYPETEXT",
        "ret_type": "TYPEINT"
      },
      {
        "arg_type_0": "TYPETEXT",
        "arg_type_1": "TYPEENUM",
        "arg_type_1_ENUM": [
          " FROM "
        ],
        "arg_type_2": "TYPETEXT",
        "arg_type_3": "TYPEENUM",
        "arg_type_3_ENUM": [
          " FOR "
        ],
        "arg_type_4": "TYPETEXT",
        "ret_type": "TYPEBYTEA"
      },
      {
        "arg_type_0": "TYPEBYTEA",
        "arg_type_1": "TYPEENUM",
        "arg_type_1_ENUM": [
          " FROM "
        ],
        "arg_type_2": "TYPEINT",
        "arg_type_3": "TYPEENUM",
        "arg_type_3_ENUM": [
          " FOR "
        ],
        "arg_type_4": "TYPEINT",
        "ret_type": "TYPEINT"
      },
      {
        "arg_type_0": "TYPEBIT",
        "arg_type_1": "TYPEENUM",
        "arg_type_1_ENUM": [
          " FROM "
        ],
        "arg_type_2": "TYPEINT",
        "arg_type_3": "TYPEENUM",
        "arg_type_3_ENUM": [
          " FOR "
        ],
        "arg_type_4": "TYPEINT",
        "ret_type": "TYPEBIT"
      }
    ]
  },

  {
    "enable": true,
    "func_name": "trim",
    "func_type": "FUNCSTR",
    "is_type_matched": true,
    "params": [
      {
        "arg_type_0": "TYPEENUM",
        "arg_type_0_enum": [
          " LEADING ",
          " TRAILING ",
          " BOTH "
        ],

        "arg_type_1": "TYPETEXT",
        "arg_type_2": "TYPEENUM",
        "arg_type_2_enum": [
          " FROM "
        ],
        "arg_type_3": "TYPETEXT",
        "ret_type": "TYPETEXT"
      },
      {
        "arg_type_0": "TYPEENUM",
        "arg_type_0_enum": [
          " LEADING ",
          " TRAILING ",
          " BOTH "
        ],

        "arg_type_1": "TYPETEXT",
        "arg_type_2": "TYPEENUM",
        "arg_type_2_enum": [
          ", "
        ],
        "arg_type_3": "TYPETEXT",
        "ret_type": "TYPETEXT"
      },
      {
        "arg_type_0": "TYPEENUM",
        "arg_type_0_enum": [
          " LEADING ",
          " TRAILING ",
          " BOTH "
        ],

        "arg_type_1": "TYPEBYTEA",
        "arg_type_2": "TYPEENUM",
        "arg_type_2_enum": [
          " FROM "
        ],
        "arg_type_3": "TYPEBYTEA",
        "ret_type": "TYPEBYTEA"
      },
      {
        "arg_type_0": "TYPEENUM",
        "arg_type_0_enum": [
          " LEADING ",
          " TRAILING ",
          " BOTH "
        ],

        "arg_type_1": "TYPEBYTEA",
        "arg_type_2": "TYPEENUM",
        "arg_type_2_enum": [
          ", "
        ],
        "arg_type_3": "TYPEBYTEA",
        "ret_type": "TYPETEXT"
      }
    ]
  },

  {
    "enable": true,
    "func_name": "upper",
    "func_type": "FUNCSTR",
    "is_type_matched": true,
    "params": [
      {
        "arg_type_0": "TYPETEXT",
        "ret_type": "TYPETEXT"
      }
    ]
  },

  {
    "enable": true,
    "func_name": "ascii",
    "func_type": "FUNCSTR",
    "is_type_matched": true,
    "params": [
      {
        "arg_type_0": "TYPETEXT",
        "ret_type": "TYPEINT"
      }
    ]
  },

  {
    "enable": true,
    "func_name": "btrim",
    "func_type": "FUNCSTR",
    "is_type_matched": true,
    "params": [
      {
        "arg_type_0": "TYPETEXT",
        "arg_type_1": "TYPETEXT",
        "ret_type": "TYPETEXT"
      },
      {
        "arg_type_0": "TYPEBYTEA",
        "arg_type_1": "TYPEBYTEA",
        "ret_type": "TYPEBYTEA"
      }
    ]
  },

  {
    "enable": true,
    "func_name": "chr",
    "func_type": "FUNCSTR",
    "is_type_matched": true,
    "params": [
      {
        "arg_type_0": "TYPEINT",
        "ret_type": "TYPETEXT"
      }
    ]
  },

  {
    "enable": true,
    "func_name": "concat",
    "func_type": "FUNCSTR",
    "is_type_matched": true,
    "params": [
      {
        "arg_type_0": "TYPEANY",
        "arg_type_1": "TYPEANY",
        "ret_type": "TYPETEXT"
      },
      {
        "arg_type_0": "TYPEANY",
        "arg_type_1": "TYPEANY",
        "arg_type_2": "TYPEANY",
        "ret_type": "TYPETEXT"
      }
    ]
  },

  {
    "enable": true,
    "func_name": "concatws",
    "func_type": "FUNCSTR",
    "is_type_matched": true,
    "params": [
      {
        "arg_type_0": "TYPETEXT",
        "arg_type_1": "TYPEANY",
        "arg_type_2": "TYPEANY",
        "ret_type": "TYPETEXT"
      },
      {
        "arg_type_0": "TYPETEXT",
        "arg_type_1": "TYPEANY",
        "arg_type_2": "TYPEANY",
        "arg_type_3": "TYPEANY",
        "ret_type": "TYPETEXT"
      }
    ]
  },

  {
    "enable": true,
    "func_name": "format",
    "func_type": "FUNCSTR",
    "is_type_matched": true,
    "params": [
      {
        "arg_type_0": "TYPETEXT",
        "arg_type_1": "TYPETEXT",
        "ret_type": "TYPETEXT"
      },
      {
        "arg_type_0": "TYPETEXT",
        "arg_type_1": "TYPETEXT",
        "arg_type_2": "TYPETEXT",
        "ret_type": "TYPETEXT"
      },
      {
        "arg_type_0": "TYPETEXT",
        "arg_type_1": "TYPETEXT",
        "arg_type_2": "TYPETEXT",
        "arg_type_3": "TYPETEXT",
        "ret_type": "TYPETEXT"
      }
    ]
  },

  {
    "enable": true,
    "func_name": "initcap",
    "func_type": "FUNCSTR",
    "is_type_matched": true,
    "params": [
      {
        "arg_type_0": "TYPETEXT",
        "ret_type": "TYPETEXT"
      }
    ]
  },

  {
    "enable": true,
    "func_name": "left",
    "func_type": "FUNCSTR",
    "is_type_matched": true,
    "params": [
      {
        "arg_type_0": "TYPETEXT",
        "arg_type_1": "TYPEINT",
        "arg_type_1_range": {
          "min": 0,
          "max": 10
        },
        "ret_type": "TYPETEXT"
      }
    ]
  },

  {
    "enable": true,
    "func_name": "length",
    "func_type": "FUNCSTR",
    "is_type_matched": true,
    "params": [
      {
        "arg_type_0": "TYPETEXT",
        "ret_type": "TYPEINT"
      },
      {
        "arg_type_0": "TYPEBIT",
        "ret_type": "TYPEINT"
      }
    ]
  },

  {
    "enable": true,
    "func_name": "lpad",
    "func_type": "FUNCSTR",
    "is_type_matched": true,
    "params": [
      {
        "arg_type_0": "TYPETEXT",
        "arg_type_1": "TYPEINT",
        "arg_type_1_range": {
          "min": 0,
          "max": 10
        },
        "arg_type_2": "TYPETEXT",
        "ret_type": "TYPETEXT"
      }
    ]
  },

  {
    "enable": true,
    "func_name": "ltrim",
    "func_type": "FUNCSTR",
    "is_type_matched": true,
    "params": [
      {
        "arg_type_0": "TYPETEXT",
        "arg_type_1": "TYPETEXT",
        "ret_type": "TYPETEXT"
      },
      {
        "arg_type_0": "TYPEBYTEA",
        "arg_type_1": "TYPEBYTEA",
        "ret_type": "TYPEBYTEA"
      }
    ]
  },

  {
    "enable": true,
    "func_name": "md5",
    "func_type": "FUNCSTR",
    "is_type_matched": true,
    "params": [
      {
        "arg_type_0": "TYPETEXT",
        "ret_type": "TYPETEXT"
      }
    ]
  },

  {
    "enable": false,
    "func_name": "parse_ident",
    "func_type": "FUNCSTR",
    "is_type_matched": true,
    "params": [
      {
        "arg_type_0": "TYPETEXT",
        "ret_type": "ARRAYTYPETEXT"
      }
    ]
  },

  {
    "enable": true,
    "func_name": "pg_client_encoding",
    "func_type": "FUNCSTR",
    "is_type_matched": true,
    "params": [
      {
        "ret_type": "TYPETEXT"
      }
    ]
  },

  {
    "enable": true,
    "func_name": "quote_ident",
    "func_type": "FUNCSTR",
    "is_type_matched": true,
    "params": [
      {
        "arg_type_0": "TYPETEXT",
        "ret_type": "TYPETEXT"
      }
    ]
  },

  {
    "enable": true,
    "func_name": "quote_literal",
    "func_type": "FUNCSTR",
    "is_type_matched": true,
    "params": [
      {
        "arg_type_0": "TYPETEXT",
        "ret_type": "TYPETEXT"
      }
    ]
  },

  {
    "enable": true,
    "func_name": "quote_nullable",
    "func_type": "FUNCSTR",
    "is_type_matched": true,
    "params": [
      {
        "arg_type_0": "TYPETEXT",
        "ret_type": "TYPETEXT"
      },
      {
        "arg_type_0": "TYPEANY",
        "ret_type": "TYPETEXT"
      }
    ]
  },

  {
    "enable": true,
    "func_name": "regexp_count",
    "func_type": "FUNCSTR",
    "is_type_matched": true,
    "params": [
      {
        "arg_type_0": "TYPETEXT",
        "arg_type_1": "TYPETEXT",
        "arg_type_2": "TYPEINT",
        "arg_type_2_range": {
          "min": 0,
          "max": 10
        },
        "ret_type": "TYPETEXT"
      }
    ]
  },

  {
    "enable": false,
    "func_name": "regexp_instr",
    "func_type": "FUNCSTR",
    "is_type_matched": true,
    "params": [
      {
        "arg_type_0": "TYPETEXT",
        "arg_type_1": "TYPETEXT",
        "arg_type_2": "TYPEINT",
        "arg_type_2_range": {
          "min": 0,
          "max": 10
        },
        "arg_type_3": "TYPEINT",
        "arg_type_3_range": {
          "min": 0,
          "max": 10
        },
        "arg_type_4": "TYPEINT",
        "arg_type_4_range": {
          "min": 0,
          "max": 10
        },
        "arg_type_5": "TYPEENUM",
        "arg_type_5_ENUM": [
          " 'i' "
        ],
        "arg_type_6": "TYPEINT",
        "arg_type_6_range": {
          "min": 0,
          "max": 10
        },
        "ret_type": "TYPEINT"
      }
    ]
  },

  {
    "enable": true,
    "func_name": "regexp_like",
    "func_type": "FUNCSTR",
    "is_type_matched": true,
    "params": [
      {
        "arg_type_0": "TYPETEXT",
        "arg_type_1": "TYPETEXT",
        "arg_type_2": "TYPEENUM",
        "arg_type_2_ENUM": [
          " 'i' "
        ],
        "ret_type": "TYPEBOOL"
      }
    ]
  },

  {
    "enable": true,
    "func_name": "regexp_match",
    "func_type": "FUNCSTR",
    "is_type_matched": true,
    "params": [
      {
        "arg_type_0": "TYPETEXT",
        "arg_type_1": "TYPETEXT",
        "ret_type": "ARRAYTYPETEXT"
      }
    ]
  },

  {
    "enable": true,
    "func_name": "regexp_matches",
    "func_type": "FUNCSTR",
    "is_type_matched": true,
    "params": [
      {
        "arg_type_0": "TYPETEXT",
        "arg_type_1": "TYPETEXT",
        "ret_type": "ARRAYTYPETEXT"
      }
    ]
  },

  {
    "enable": true,
    "func_name": "regexp_replace",
    "func_type": "FUNCSTR",
    "is_type_matched": true,
    "params": [
      {
        "arg_type_0": "TYPETEXT",
        "arg_type_1": "TYPETEXT",
        "ret_type": "TYPETEXT"
      },
      {
        "arg_type_0": "TYPETEXT",
        "arg_type_1": "TYPETEXT",
        "arg_type_2": "TYPETEXT",
        "arg_type_3": "TYPEINT",
        "arg_type_3_range": {
          "min": 0,
          "max": 10
        },
        "arg_type_4": "TYPEINT",
        "arg_type_4_range": {
          "min": 0,
          "max": 10
        },
        "ret_type": "TYPETEXT"
      }
    ]
  },

  {
    "enable": true,
    "func_name": "regexp_split_to_array",
    "func_type": "FUNCSTR",
    "is_type_matched": true,
    "params": [
      {
        "arg_type_0": "TYPETEXT",
        "arg_type_1": "TYPETEXT",
        "ret_type": "ARRAYTYPETEXT"
      }
    ]
  },

  {
    "enable": true,
    "func_name": "regexp_split_to_table",
    "func_type": "FUNCSTR",
    "is_type_matched": true,
    "params": [
      {
        "arg_type_0": "TYPETEXT",
        "arg_type_1": "TYPETEXT",
        "ret_type": "ARRAYTYPETEXT"
      }
    ]
  },

  {
    "enable": true,
    "func_name": "regexp_substr",
    "func_type": "FUNCSTR",
    "is_type_matched": true,
    "params": [
      {
        "arg_type_0": "TYPETEXT",
        "arg_type_1": "TYPETEXT",
        "arg_type_2": "TYPEINT",
        "arg_type_2_range": {
          "min": 0,
          "max": 10
        },
        "arg_type_3": "TYPEINT",
        "arg_type_3_range": {
          "min": 0,
          "max": 10
        },
        "arg_type_4": "TYPEENUM",
        "arg_type_4_ENUM": [
          " 'i' "
        ],
        "arg_type_5": "TYPEINT",
        "arg_type_5_range": {
          "min": 0,
          "max": 3
        },
        "ret_type": "ARRAYTYPETEXT"
      }
    ]
  },

  {
    "enable": true,
    "func_name": "repeat",
    "func_type": "FUNCSTR",
    "is_type_matched": true,
    "params": [
      {
        "arg_type_0": "TYPETEXT",
        "arg_type_1": "TYPEINT",
        "arg_type_1_range": {
          "min": 0,
          "max": 10
        },
        "ret_type": "TYPETEXT"
      }
    ]
  },

  {
    "enable": true,
    "func_name": "replace",
    "func_type": "FUNCSTR",
    "is_type_matched": true,
    "params": [
      {
        "arg_type_0": "TYPETEXT",
        "arg_type_1": "TYPETEXT",
        "arg_type_2": "TYPETEXT",
        "ret_type": "TYPETEXT"
      }
    ]
  },

  {
    "enable": true,
    "func_name": "reverse",
    "func_type": "FUNCSTR",
    "is_type_matched": true,
    "params": [
      {
        "arg_type_0": "TYPETEXT",
        "ret_type": "TYPETEXT"
      }
    ]
  },

  {
    "enable": true,
    "func_name": "right",
    "func_type": "FUNCSTR",
    "is_type_matched": true,
    "params": [
      {
        "arg_type_0": "TYPETEXT",
        "arg_type_1": "TYPEINT",
        "arg_type_1_range": {
          "min": 0,
          "max": 10
        },
        "ret_type": "TYPETEXT"
      }
    ]
  },

  {
    "enable": true,
    "func_name": "rpad",
    "func_type": "FUNCSTR",
    "is_type_matched": true,
    "params": [
      {
        "arg_type_0": "TYPETEXT",
        "arg_type_1": "TYPEINT",
        "arg_type_1_range": {
          "min": 0,
          "max": 10
        },
        "arg_type_2": "TYPETEXT",
        "ret_type": "TYPETEXT"
      }
    ]
  },

  {
    "enable": true,
    "func_name": "rtrim",
    "func_type": "FUNCSTR",
    "is_type_matched": true,
    "params": [
      {
        "arg_type_0": "TYPETEXT",
        "arg_type_1": "TYPETEXT",
        "ret_type": "TYPETEXT"
      },
      {
        "arg_type_0": "TYPEBYTEA",
        "arg_type_1": "TYPEBYTEA",
        "ret_type": "TYPEBYTEA"
      }
    ]
  },

  {
    "enable": true,
    "func_name": "split_part",
    "func_type": "FUNCSTR",
    "is_type_matched": true,
    "params": [
      {
        "arg_type_0": "TYPETEXT",
        "arg_type_1": "TYPETEXT",
        "arg_type_2": "TYPEINT",
        "arg_type_2_range": {
          "min": 0,
          "max": 10
        },
        "ret_type": "TYPETEXT"
      }
    ]
  },

  {
    "enable": true,
    "func_name": "starts_with",
    "func_type": "FUNCSTR",
    "is_type_matched": true,
    "params": [
      {
        "arg_type_0": "TYPETEXT",
        "arg_type_1": "TYPETEXT",
        "ret_type": "TYPEBOOL"
      }
    ]
  },

  {
    "enable": true,
    "func_name": "string_to_array",
    "func_type": "FUNCSTR",
    "is_type_matched": true,
    "params": [
      {
        "arg_type_0": "TYPETEXT",
        "arg_type_1": "TYPETEXT",
        "ret_type": "ARRAYTYPETEXT"
      }
    ]
  },

  {
    "enable": true,
    "func_name": "string_to_table",
    "func_type": "FUNCSTR",
    "is_type_matched": true,
    "params": [
      {
        "arg_type_0": "TYPETEXT",
        "arg_type_1": "TYPETEXT",
        "ret_type": "ARRAYTYPETEXT"
      }
    ]
  },

  {
    "enable": true,
    "func_name": "strpos",
    "func_type": "FUNCSTR",
    "is_type_matched": true,
    "params": [
      {
        "arg_type_0": "TYPETEXT",
        "arg_type_1": "TYPETEXT",
        "ret_type": "TYPEINT"
      }
    ]
  },

  {
    "enable": true,
    "func_name": "substr",
    "func_type": "FUNCSTR",
    "is_type_matched": true,
    "params": [
      {
        "arg_type_0": "TYPETEXT",
        "arg_type_1": "TYPEINT",
        "arg_type_1_range": {
          "min": 0,
          "max": 10
        },
        "ret_type": "TYPETEXT"
      },
      {
        "arg_type_0": "TYPETEXT",
        "arg_type_1": "TYPEINT",
        "arg_type_1_range": {
          "min": 0,
          "max": 10
        },
        "arg_type_2": "TYPEINT",
        "arg_type_2_range": {
          "min": 0,
          "max": 10
        },
        "ret_type": "TYPETEXT"
      },
      {
        "arg_type_0": "TYPEBYTEA",
        "arg_type_1": "TYPEINT",
        "arg_type_1_range": {
          "min": 0,
          "max": 10
        },
        "arg_type_2": "TYPEINT",
        "arg_type_2_range": {
          "min": 0,
          "max": 10
        },
        "ret_type": "TYPEBYTEA"
      }
    ]
  },

  {
    "enable": true,
    "func_name": "to_ascii",
    "func_type": "FUNCSTR",
    "is_type_matched": true,
    "params": [
      {
        "arg_type_0": "TYPETEXT",
        "ret_type": "TYPETEXT"
      }
    ]
  },

  {
    "enable": true,
    "func_name": "to_hex",
    "func_type": "FUNCSTR",
    "is_type_matched": true,
    "params": [
      {
        "arg_type_0": "TYPEINT",
        "ret_type": "TYPETEXT"
      },
      {
        "arg_type_0": "TYPEBIGINT",
        "ret_type": "TYPETEXT"
      }
    ]
  },

  {
    "enable": true,
    "func_name": "translate",
    "func_type": "FUNCSTR",
    "is_type_matched": true,
    "params": [
      {
        "arg_type_0": "TYPETEXT",
        "arg_type_1": "TYPETEXT",
        "arg_type_2": "TYPETEXT",
        "ret_type": "TYPETEXT"
      }
    ]
  },

  {
    "enable": true,
    "func_name": "unistr",
    "func_type": "FUNCSTR",
    "is_type_matched": true,
    "params": [
      {
        "arg_type_0": "TYPETEXT",
        "ret_type": "TYPETEXT"
      }
    ]
  },

  {
    "enable": true,
    "func_name": "bit_count",
    "func_type": "FUNCBINSTR",
    "is_type_matched": true,
    "params": [
      {
        "arg_type_0": "TYPEBYTEA",
        "ret_type": "TYPEBIGINT"
      },
      {
        "arg_type_0": "TYPEBIT",
        "ret_type": "TYPEBIGINT"
      }
    ]
  },

  {
    "enable": true,
    "func_name": "get_bit",
    "func_type": "FUNCBINSTR",
    "is_type_matched": true,
    "params": [
      {
        "arg_type_0": "TYPEBYTEA",
        "arg_type_1": "TYPEINT",
        "arg_type_1_range": {
          "min": 0,
          "max": 10
        },
        "ret_type": "TYPEINT"
      },
      {
        "arg_type_0": "TYPEBIT",
        "arg_type_1": "TYPEINT",
        "arg_type_1_range": {
          "min": 0,
          "max": 10
        },
        "ret_type": "TYPEINT"
      }
    ]
  },

  {
    "enable": true,
    "func_name": "get_byte",
    "func_type": "FUNCBINSTR",
    "is_type_matched": true,
    "params": [
      {
        "arg_type_0": "TYPEBYTEA",
        "arg_type_1": "TYPEINT",
        "arg_type_1_range": {
          "min": 0,
          "max": 10
        },
        "ret_type": "TYPEINT"
      }
    ]
  },

  {
    "enable": true,
    "func_name": "length",
    "func_type": "FUNCBINSTR",
    "is_type_matched": true,
    "params": [
      {
        "arg_type_0": "TYPEBYTEA",
        "ret_type": "TYPEINT"
      },
      {
        "arg_type_0": "TYPEBYTEA",
        "arg_type_1": "TYPEENUM",
        "arg_type_1_enum": [
          "'UTF8'"
        ],
        "ret_type": "TYPEINT"
      }
    ]
  },

  {
    "enable": true,
    "func_name": "md5",
    "func_type": "FUNCBINSTR",
    "is_type_matched": true,
    "params": [
      {
        "arg_type_0": "TYPEBYTEA",
        "ret_type": "TYPETEXT"
      }
    ]
  },

  {
    "enable": true,
    "func_name": "set_bit",
    "func_type": "FUNCBINSTR",
    "is_type_matched": true,
    "params": [
      {
        "arg_type_0": "TYPEBYTEA",
        "arg_type_1": "TYPEBIGINT",
        "arg_type_2": "TYPEINT",
        "arg_type_2_range": {
          "min": 0,
          "max": 10
        },
        "ret_type": "TYPEBYTEA"
      },
      {
        "arg_type_0": "TYPEBIT",
        "arg_type_1": "TYPEINT",
        "arg_type_1_range": {
          "min": 0,
          "max": 10
        },
        "arg_type_2": "TYPEINT",
        "arg_type_2_range": {
          "min": 0,
          "max": 10
        },
        "ret_type": "TYPEBIT"
      }
    ]
  },

  {
    "enable": true,
    "func_name": "set_byte",
    "func_type": "FUNCBINSTR",
    "is_type_matched": true,
    "params": [
      {
        "arg_type_0": "TYPEBYTEA",
        "arg_type_1": "TYPEINT",
        "arg_type_1_range": {
          "min": 0,
          "max": 10
        },
        "arg_type_2": "TYPEBIGINT",
        "ret_type": "TYPEBYTEA"
      }
    ]
  },

  {
    "enable": true,
    "func_name": "sha224",
    "func_type": "FUNCBINSTR",
    "is_type_matched": true,
    "params": [
      {
        "arg_type_0": "TYPEBYTEA",
        "ret_type": "TYPEBYTEA"
      }
    ]
  },

  {
    "enable": true,
    "func_name": "sha256",
    "func_type": "FUNCBINSTR",
    "is_type_matched": true,
    "params": [
      {
        "arg_type_0": "TYPEBYTEA",
        "ret_type": "TYPEBYTEA"
      }
    ]
  },

  {
    "enable": true,
    "func_name": "sha384",
    "func_type": "FUNCBINSTR",
    "is_type_matched": true,
    "params": [
      {
        "arg_type_0": "TYPEBYTEA",
        "ret_type": "TYPEBYTEA"
      }
    ]
  },

  {
    "enable": true,
    "func_name": "sha512",
    "func_type": "FUNCBINSTR",
    "is_type_matched": true,
    "params": [
      {
        "arg_type_0": "TYPEBYTEA",
        "ret_type": "TYPEBYTEA"
      }
    ]
  },

  {
    "enable": true,
    "func_name": "convert",
    "func_type": "FUNCBINSTR",
    "is_type_matched": true,
    "params": [
      {
        "arg_type_0": "TYPEBYTEA",
        "arg_type_1": "TYPEENUM",
        "arg_type_1_enum": [
          "UTF8",
          "LATIN1"
        ],
        "arg_type_2": "TYPEENUM",
        "arg_type_2_enum": [
          "UTF8",
          "LATIN1"
        ],
        "ret_type": "TYPEBYTEA"
      }
    ]
  },

  {
    "enable": true,
    "func_name": "convert_from",
    "func_type": "FUNCBINSTR",
    "is_type_matched": true,
    "params": [
      {
        "arg_type_0": "TYPEBYTEA",
        "arg_type_1": "TYPEENUM",
        "arg_type_1_enum": [
          "UTF8",
          "LATIN1"
        ],
        "ret_type": "TYPEBYTEA"
      }
    ]
  },

  {
    "enable": true,
    "func_name": "convert_to",
    "func_type": "FUNCBINSTR",
    "is_type_matched": true,
    "params": [
      {
        "arg_type_0": "TYPEBYTEA",
        "arg_type_1": "TYPEENUM",
        "arg_type_1_enum": [
          "UTF8",
          "LATIN1"
        ],
        "ret_type": "TYPEBYTEA"
      }
    ]
  },

  {
    "enable": true,
    "func_name": "encode",
    "func_type": "FUNCBINSTR",
    "is_type_matched": true,
    "params": [
      {
        "arg_type_0": "TYPEBYTEA",
        "arg_type_1": "TYPEENUM",
        "arg_type_1_enum": [
          "'base64'",
          "'escape'",
          "'hex'"
        ],
        "ret_type": "TYPETEXT"
      }
    ]
  },

  {
    "enable": true,
    "func_name": "decode",
    "func_type": "FUNCBINSTR",
    "is_type_matched": true,
    "params": [
      {
        "arg_type_0": "TYPETEXT",
        "arg_type_1": "TYPEENUM",
        "arg_type_1_enum": [
          "'base64'",
          "'escape'",
          "'hex'"
        ],
        "ret_type": "TYPEBYTEA"
      }
    ]
  },

  {
    "enable": true,
    "func_name": "to_char",
    "func_type": "FUNCDATATYPE",
    "is_type_matched": true,
    "params": [
      {
        "arg_type_0": "TYPETIMESTAMP",
        "arg_type_1": "TYPETEXT",
        "ret_type": "TYPETEXT"
      },
      {
        "arg_type_0": "TYPETIMESTAMPTZ",
        "arg_type_1": "TYPETEXT",
        "ret_type": "TYPETEXT"
      },
      {
        "arg_type_0": "TYPEINTEVAL",
        "arg_type_1": "TYPETEXT",
        "ret_type": "TYPETEXT"
      },
      {
        "arg_type_0": "TYPENUMERIC",
        "arg_type_1": "TYPETEXT",
        "ret_type": "TYPETEXT"
      }
    ]
  },

  {
    "enable": true,
    "func_name": "to_date",
    "func_type": "FUNCDATATYPE",
    "is_type_matched": true,
    "params": [
      {
        "arg_type_0": "TYPEDATE",
        "arg_type_1": "TYPEENUM",
        "arg_type_1_enum": [
          "YYYY-DD-Mon"
        ],
        "ret_type": "TYPEDATE"
      }
    ]
  },

  {
    "enable": false,
    "func_name": "to_number",
    "func_type": "FUNCDATATYPE",
    "is_type_matched": true,
    "params": [
      {
        "arg_type_0": "TYPETEXT",
        "arg_type_1": "TYPETEXT",
        "ret_type": "TYPENUMERIC"
      }
    ]
  },

  {
    "enable": true,
    "func_name": "to_timestamp",
    "func_type": "FUNCDATATYPE",
    "is_type_matched": true,
    "params": [
      {
        "arg_type_0": "TYPEDATE",
        "arg_type_1": "TYPEENUM",
        "arg_type_1_enum": [
          "YYYY-DD-Mon"
        ],
        "ret_type": "TYPETIMESTAMP"
      }
    ]
  },

  {
    "enable": true,
    "func_name": "age",
    "func_type": "FUNCDATETIME",
    "is_type_matched": true,
    "params": [
      {
        "arg_type_0": "TYPETIMESTAMP",
        "arg_type_1": "TYPETIMESTAMP",
        "ret_type": "TYPEINTERVAL"
      },
      {
        "arg_type_0": "TYPETIMESTAMP",
        "ret_type": "TYPEINTERVAL"
      }
    ]
  },

  {
    "enable": true,
    "func_name": "clock_timestamp",
    "func_type": "FUNCDATETIME",
    "is_type_matched": true,
    "params": [
      {
        "ret_type": "TYPEINTERVAL"
      }
    ]
  },

  {
    "enable": true,
    "func_name": "current_time",
    "func_type": "FUNCDATETIME",
    "is_type_matched": true,
    "params": [
      {
        "arg_type_0": "TYPEINT",
        "arg_type_0_range": {
          "min": 0,
          "max": 10
        },
        "ret_type": "TYPETIMETZ"
      }
    ]
  },

  {
    "enable": true,
    "func_name": "current_timestamp",
    "func_type": "FUNCDATETIME",
    "is_type_matched": true,
    "params": [
      {
        "arg_type_0": "TYPEINT",
        "arg_type_0_range": {
          "min": 0,
          "max": 10
        },
        "ret_type": "TYPETIMESTAMPTZ"
      }
    ]
  },

  {
    "enable": true,
    "func_name": "date_bin",
    "func_type": "FUNCDATETIME",
    "is_type_matched": true,
    "params": [
      {
        "arg_type_0": "TYPEINTERVAL",
        "arg_type_1": "TYPETIMESTAMP",
        "arg_type_2": "TYPETIMESTAMP",
        "ret_type": "TYPETIMESTAMP"
      }
    ]
  },

  {
    "enable": true,
    "func_name": "date_part",
    "func_type": "FUNCDATETIME",
    "is_type_matched": true,
    "params": [
      {
        "arg_type_0": "TYPETEXT",
        "arg_type_1": "TYPETIMESTAMP",
        "ret_type": "TYPEFLOAT"
      },
      {
        "arg_type_0": "TYPETEXT",
        "arg_type_1": "TYPEINTERVAL",
        "ret_type": "TYPEFLOAT"
      }
    ]
  },

  {
    "enable": true,
    "func_name": "date_trunc",
    "func_type": "FUNCDATETIME",
    "is_type_matched": true,
    "params": [
      {
        "arg_type_0": "TYPETEXT",
        "arg_type_1": "TYPETIMESTAMP",
        "ret_type": "TYPETIMESTAMP"
      },
      {
        "arg_type_0": "TYPETEXT",
        "arg_type_1": "TYPETIMESTAMPTZ",
        "ret_type": "TYPETIMESTAMPTZ"
      },
      {
        "arg_type_0": "TYPETEXT",
        "arg_type_1": "TYPEINTERVAL",
        "ret_type": "TYPEINTERVAL"
      }
    ]
  },

  {
    "enable": true,
    "func_name": "extract",
    "func_type": "FUNCDATETIME",
    "is_type_matched": true,
    "params": [
      {
        "arg_type_0": "TYPEENUM",
        "arg_type_0_enum": [
          "century",
          "day",
          "decade",
          "dow",
          "doy",
          "epoch",
          "hour",
          "isodow",
          "isoyear",
          "julian",
          "microseconds",
          "millennium",
          "milliseconds",
          "minute",
          "month",
          "quarter",
          "second",
          "timezone",
          "timezone_hour",
          "timezone_minute",
          "week",
          "year"
        ],
        "arg_type_1": "TYPEENUM",
        "arg_type_1_enum": [
          " FROM TIMESTAMP "
        ],
        "arg_type_2": "TYPTETIMESTAMP",
        "ret_type": "TYPENUMERIC"
      },
      {
        "arg_type_0": "TYPEENUM",
        "arg_type_0_enum": [
          "century",
          "day",
          "decade",
          "dow",
          "doy",
          "epoch",
          "hour",
          "isodow",
          "isoyear",
          "julian",
          "microseconds",
          "millennium",
          "milliseconds",
          "minute",
          "month",
          "quarter",
          "second",
          "timezone",
          "timezone_hour",
          "timezone_minute",
          "week",
          "year"
        ],
        "arg_type_1": "TYPEENUM",
        "arg_type_1_enum": [
          " FROM TIMESTAMP "
        ],
        "arg_type_2": "TYPEINTERVAL",
        "ret_type": "TYPENUMERIC"
      }
    ]
  },

  {
    "enable": true,
    "func_name": "isfinite",
    "func_type": "FUNCDATETIME",
    "is_type_matched": true,
    "params": [
      {
        "arg_type_0": "TYPEDATE",
        "ret_type": "TYPEBOOL"
      },
      {
        "arg_type_0": "TYPEINTERVAL",
        "ret_type": "TYPEBOOL"
      },
      {
        "arg_type_0": "TYPETIMESTAMP",
        "ret_type": "TYPEBOOL"
      }
    ]
  },

  {
    "enable": true,
    "func_name": "justify_days",
    "func_type": "FUNCDATETIME",
    "is_type_matched": true,
    "params": [
      {
        "arg_type_0": "TYPEINTERVAL",
        "ret_type": "TYPEINTERVAL"
      }
    ]
  },

  {
    "enable": true,
    "func_name": "justify_hours",
    "func_type": "FUNCDATETIME",
    "is_type_matched": true,
    "params": [
      {
        "arg_type_0": "TYPEINTERVAL",
        "ret_type": "TYPEINTERVAL"
      }
    ]
  },

  {
    "enable": true,
    "func_name": "justify_interval",
    "func_type": "FUNCDATETIME",
    "is_type_matched": true,
    "params": [
      {
        "arg_type_0": "TYPEINTERVAL",
        "ret_type": "TYPEINTERVAL"
      }
    ]
  },

  {
    "enable": true,
    "func_name": "localtime",
    "func_type": "FUNCDATETIME",
    "is_type_matched": true,
    "params": [
      {
        "arg_type_0": "TYPEINT",
        "arg_type_0_range": {
          "min": 0,
          "max": 10
        },
        "ret_type": "TYPETIME"
      }
    ]
  },

  {
    "enable": true,
    "func_name": "localtimestamp",
    "func_type": "FUNCDATETIME",
    "is_type_matched": true,
    "params": [
      {
        "arg_type_0": "TYPEINT",
        "arg_type_0_range": {
          "min": 0,
          "max": 10
        },
        "ret_type": "TYPETIMESTAMP"
      }
    ]
  },

  {
    "enable": true,
    "func_name": "make_date",
    "func_type": "FUNCDATETIME",
    "is_type_matched": true,
    "params": [
      {
        "arg_type_0": "TYPEINT",
        "arg_type_0_range": {
          "min": 0,
          "max": 4000
        },
        "arg_type_1": "TYPEINT",
        "arg_type_1_range": {
          "min": 1,
          "max": 12
        },
        "arg_type_2": "TYPEINT",
        "arg_type_2_range": {
          "min": 1,
          "max": 31
        },
        "ret_type": "TYPEDATE"
      }
    ]
  },

  {
    "enable": false,
    "func_name": "make_interval",
    "func_type": "FUNCDATETIME",
    "is_type_matched": true,
    "params": [
      {
        "arg_type_0": "TYPEINT",
        "arg_type_0_range": {
          "min": 0,
          "max": 4000
        },
        "arg_type_1": "TYPEINT",
        "arg_type_1_range": {
          "min": 1,
          "max": 12
        },
        "arg_type_2": "TYPEINT",
        "arg_type_2_range": {
          "min": 1,
          "max": 31
        },
        "ret_type": "TYPEINTERVAL"
      }
    ]
  },

  {
    "enable": false,
    "func_name": "make_time",
    "func_type": "FUNCDATETIME",
    "is_type_matched": true,
    "params": [
      {
        "arg_type_0": "TYPEINT",
        "arg_type_0_range": {
          "min": 0,
          "max": 4000
        },
        "arg_type_1": "TYPEINT",
        "arg_type_1_range": {
          "min": 0,
          "max": 59
        },
        "arg_type_2": "TYPEFLOAT",
        "arg_type_2_range": {
          "min": 0.01,
          "max": 59.99
        },
        "ret_type": "TYPETIME"
      }
    ]
  },

  {
    "enable": false,
    "func_name": "make_timestamp",
    "func_type": "FUNCDATETIME",
    "is_type_matched": true,
    "params": [
      {
        "arg_type_0": "TYPEINT",
        "arg_type_0_range": {
          "min": 0,
          "max": 4000
        },
        "arg_type_1": "TYPEINT",
        "arg_type_1_range": {
          "min": 1,
          "max": 12
        },
        "arg_type_2": "TYPEINT",
        "arg_type_2_range": {
          "min": 1,
          "max": 31
        },
        "arg_type_3": "TYPEINT",
        "arg_type_3_range": {
          "min": 0,
          "max": 23
        },
        "arg_type_4": "TYPEINT",
        "arg_type_4_range": {
          "min": 0,
          "max": 59
        },
        "arg_type_5": "TYPEFLOAT",
        "arg_type_5_range": {
          "min": 0.01,
          "max": 59.99
        },
        "ret_type": "TYPETIMESTAMP"
      }
    ]
  },

  {
    "enable": false,
    "func_name": "make_timestamptz",
    "func_type": "FUNCDATETIME",
    "is_type_matched": true,
    "params": [
      {
        "arg_type_0": "TYPEINT",
        "arg_type_0_range": {
          "min": 0,
          "max": 4000
        },
        "arg_type_1": "TYPEINT",
        "arg_type_1_range": {
          "min": 1,
          "max": 12
        },
        "arg_type_2": "TYPEINT",
        "arg_type_2_range": {
          "min": 1,
          "max": 31
        },
        "arg_type_3": "TYPEINT",
        "arg_type_3_range": {
          "min": 0,
          "max": 23
        },
        "arg_type_4": "TYPEINT",
        "arg_type_4_range": {
          "min": 0,
          "max": 59
        },
        "arg_type_5": "TYPEFLOAT",
        "arg_type_5_range": {
          "min": 0.01,
          "max": 59.99
        },
        "ret_type": "TYPETIMESTAMPTZ"
      }
    ]
  },

  {
    "enable": true,
    "func_name": "now",
    "func_type": "FUNCDATETIME",
    "is_type_matched": true,
    "params": [
      {
        "ret_type": "TYPETIMESTAMPTZ"
      }
    ]
  },

  {
    "enable": true,
    "func_name": "statement_timestamp",
    "func_type": "FUNCDATETIME",
    "is_type_matched": true,
    "params": [
      {
        "ret_type": "TYPETIMESTAMPTZ"
      }
    ]
  },

  {
    "enable": true,
    "func_name": "timeofday",
    "func_type": "FUNCDATETIME",
    "is_type_matched": true,
    "params": [
      {
        "ret_type": "TYPETEXT"
      }
    ]
  },

  {
    "enable": true,
    "func_name": "transaction_timestamp",
    "func_type": "FUNCDATETIME",
    "is_type_matched": true,
    "params": [
      {
        "ret_type": "TYPETIMESTAMPTZ"
      }
    ]
  },

  {
    "enable": true,
    "func_name": "to_timestamp",
    "func_type": "FUNCDATETIME",
    "is_type_matched": true,
    "params": [
      {
        "arg_type_0": "TYPEFLOAT",
        "ret_type": "TYPETIMESTAMP"
      }
    ]
<<<<<<< HEAD
  },

  {
    "enable": true,
    "func_name": "abbrev",
    "func_type": "FUNCINET",
    "is_type_matched": true,
    "params": [
      {
        "arg_type_0": "TYPEINET",
        "ret_type": "TYPETEXT"
      },
      {
        "arg_type_0": "TYPECIDR",
        "ret_type": "TYPETEXT"
      }
    ]
  },

  {
    "enable": true,
    "func_name": "broadcast",
    "func_type": "FUNCINET",
    "is_type_matched": true,
    "params": [
      {
        "arg_type_0": "TYPEINET",
        "ret_type": "TYPEINET"
      }
    ]
  },

  {
    "enable": true,
    "func_name": "family",
    "func_type": "FUNCINET",
    "is_type_matched": true,
    "params": [
      {
        "arg_type_0": "TYPEINET",
        "ret_type": "TYPEINT"
      }
    ]
  },

  {
    "enable": true,
    "func_name": "host",
    "func_type": "FUNCINET",
    "is_type_matched": true,
    "params": [
      {
        "arg_type_0": "TYPEINET",
        "ret_type": "TYPETEXT"
      }
    ]
  },

  {
    "enable": true,
    "func_name": "hostmask",
    "func_type": "FUNCINET",
    "is_type_matched": true,
    "params": [
      {
        "arg_type_0": "TYPEINET",
        "ret_type": "TYPEINET"
      }
    ]
  },

  {
    "enable": true,
    "func_name": "inet_merge",
    "func_type": "FUNCINET",
    "is_type_matched": true,
    "params": [
      {
        "arg_type_0": "TYPEINET",
        "arg_type_1": "TYPEINET",
        "ret_type": "TYPECIDR"
      }
    ]
  },

  {
    "enable": true,
    "func_name": "inet_same_family",
    "func_type": "FUNCINET",
    "is_type_matched": true,
    "params": [
      {
        "arg_type_0": "TYPEINET",
        "arg_type_1": "TYPEINET",
        "ret_type": "TYPEBOOL"
      }
    ]
  },

  {
    "enable": true,
    "func_name": "masklen",
    "func_type": "FUNCINET",
    "is_type_matched": true,
    "params": [
      {
        "arg_type_0": "TYPEINET",
        "ret_type": "TYPEINT"
      }
    ]
  },

  {
    "enable": true,
    "func_name": "netmask",
    "func_type": "FUNCINET",
    "is_type_matched": true,
    "params": [
      {
        "arg_type_0": "TYPEINET",
        "ret_type": "TYPEINET"
      }
    ]
  },

  {
    "enable": true,
    "func_name": "network",
    "func_type": "FUNCINET",
    "is_type_matched": true,
    "params": [
      {
        "arg_type_0": "TYPEINET",
        "ret_type": "TYPECIDR"
      }
    ]
  },

  {
    "enable": true,
    "func_name": "set_masklen",
    "func_type": "FUNCINET",
    "is_type_matched": true,
    "params": [
      {
        "arg_type_0": "TYPEINET",
        "arg_type_1": "TYPEINT",
        "ret_type": "TYPEINET"
      },
      {
        "arg_type_0": "TYPECIDR",
        "arg_type_1": "TYPEINT",
        "ret_type": "TYPECIDR"
      }
    ]
  },

  {
    "enable": true,
    "func_name": "text",
    "func_type": "FUNCINET",
    "is_type_matched": true,
    "params": [
      {
        "arg_type_0": "TYPEINET",
        "ret_type": "TYPETEXT"
      }
    ]
  },

  {
    "enable": true,
    "func_name": "trunc",
    "func_type": "FUNCINET",
    "is_type_matched": true,
    "params": [
      {
        "arg_type_0": "TYPEMACADDR",
        "ret_type": "TYPEMACADDR"
      },
      {
        "arg_type_0": "TYPEMACADDR8",
        "ret_type": "TYPEMACADDR8"
      }
    ]
  },

  {
    "enable": true,
    "func_name": "macaddr8_set7bit",
    "func_type": "FUNCINET",
    "is_type_matched": true,
    "params": [
      {
        "arg_type_0": "TYPEMACADDR8",
        "ret_type": "TYPEMACADDR8"
      }
    ]
  },

  {
    "enable": true,
    "func_name": "gen_random_uuid",
    "func_type": "FUNCUUID",
    "is_type_matched": true,
    "params": [
      {
        "ret_type": "TYPEUUID"
      }
    ]
=======
>>>>>>> 9f44b7a1
  }

]<|MERGE_RESOLUTION|>--- conflicted
+++ resolved
@@ -2873,7 +2873,6 @@
         "ret_type": "TYPETIMESTAMP"
       }
     ]
-<<<<<<< HEAD
   },
 
   {
@@ -3084,8 +3083,6 @@
         "ret_type": "TYPEUUID"
       }
     ]
-=======
->>>>>>> 9f44b7a1
   }
 
 ]