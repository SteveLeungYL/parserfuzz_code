--- conflicted
+++ resolved
@@ -104,11 +104,7 @@
             return true; //In a subquery.
         }
         else if (
-<<<<<<< HEAD
-            cur_iter->get_ir_type() == kSelectNoParens &&
-=======
             cur_iter->get_ir_type() == kSelectWithParens &&
->>>>>>> 0c15d434
             get_parent_type_str(cur_iter) != "kSelectWithParens" &&
             get_parent_type_str(cur_iter) != "kSelectStmt" &&
             get_parent_type_str(cur_iter) != "kSelectClause"
