#ifndef __SQLITE_ROWID_H__
#define __SQLITE_ROWID_H__

#include "../include/ast.h"
#include "../include/define.h"
#include "../include/utils.h"
#include "./sqlite_oracle.h"

#include <string>
#include <vector>

using namespace std;

enum class VALID_STMT_TYPE_ROWID { NORM, UNIQ };

class SQL_ROWID : public SQL_ORACLE {
public:
  int count_valid_stmts(const string &input) override;
  bool is_oracle_valid_stmt(const string &query) override;
  bool is_oracle_valid_stmt_2(const string &query) override;
  bool mark_all_valid_node(vector<IR *> &v_ir_collector) override;
  string remove_valid_stmts_from_str(string query) override;
  void compare_results(ALL_COMP_RES &res_out) override;
  void rewrite_valid_stmt_from_ori(string &ori, string &rew_1, string &rew_2,
                                   string &rew_3,
                                   unsigned multi_run_id) override;
  void rewrite_valid_stmt_from_ori_2(string &query,
                                     const unsigned multi_run_id) override;

  string get_temp_valid_stmts() override { return temp_valid_stmts; };
<<<<<<< HEAD

  /* Execute SQLite3 two times. Add or remove WITHOUT ROWID. Compare the
   * results. */
  unsigned get_mul_run_num() override { return 2; }
  string oracle_type = "ROWID";

  int count_valid_stmts(const string& input) override;
  bool is_oracle_valid_stmt(const string& query) override;
  bool is_oracle_valid_stmt_2(const string& query) override;
  bool mark_all_valid_node(vector<IR *> &v_ir_collector) override;
  string remove_valid_stmts_from_str(string query) override;
  void compare_results(ALL_COMP_RES& res_out) override;
  void rewrite_valid_stmt_from_ori(string& ori, string& rew_1, string& rew_2, string& rew_3, unsigned multi_run_id) override;
  void rewrite_valid_stmt_from_ori_2(string& query, const unsigned multi_run_id) override;

  string get_temp_valid_stmts() override {return temp_valid_stmts;};

  /* Execute SQLite3 two times. Add or remove WITHOUT ROWID. Compare the results. */
  unsigned get_mul_run_num() override {return 2;}
  string get_oracle_type() override {return this->oracle_type;}
    
=======

  /* Execute SQLite3 two times. Add or remove WITHOUT ROWID. Compare the
   * results. */
  unsigned get_mul_run_num() override { return 2; }
  string get_oracle_type() override { return this->oracle_type; }

>>>>>>> e325d202
private:
  string temp_valid_stmts = "SELECT * FROM x WHERE x;";

  void get_v_valid_type(const string &cmd_str,
                        vector<VALID_STMT_TYPE_ROWID> &v_valid_type);

<<<<<<< HEAD
  bool compare_norm(COMP_RES& res); /* Handle normal valid stmt: SELECT * FROM ...; Return is_err */
  bool compare_uniq(COMP_RES& res); 

  /* If string empty or contains error keyword,
   * then set final result to ALL_Error and skip it.
  */
  bool is_str_error(const string& input_str);
=======
  bool compare_norm(COMP_RES &res); /* Handle normal valid stmt: SELECT * FROM
                                       ...; Return is_err */
  bool compare_uniq(COMP_RES &res);

  /* If string empty or contains error keyword,
   * then set final result to ALL_Error and skip it.
   */
  bool is_str_error(const string &input_str);
>>>>>>> e325d202

  string oracle_type = "ROWID";
};

#endif<|MERGE_RESOLUTION|>--- conflicted
+++ resolved
@@ -28,51 +28,18 @@
                                      const unsigned multi_run_id) override;
 
   string get_temp_valid_stmts() override { return temp_valid_stmts; };
-<<<<<<< HEAD
-
-  /* Execute SQLite3 two times. Add or remove WITHOUT ROWID. Compare the
-   * results. */
-  unsigned get_mul_run_num() override { return 2; }
-  string oracle_type = "ROWID";
-
-  int count_valid_stmts(const string& input) override;
-  bool is_oracle_valid_stmt(const string& query) override;
-  bool is_oracle_valid_stmt_2(const string& query) override;
-  bool mark_all_valid_node(vector<IR *> &v_ir_collector) override;
-  string remove_valid_stmts_from_str(string query) override;
-  void compare_results(ALL_COMP_RES& res_out) override;
-  void rewrite_valid_stmt_from_ori(string& ori, string& rew_1, string& rew_2, string& rew_3, unsigned multi_run_id) override;
-  void rewrite_valid_stmt_from_ori_2(string& query, const unsigned multi_run_id) override;
-
-  string get_temp_valid_stmts() override {return temp_valid_stmts;};
-
-  /* Execute SQLite3 two times. Add or remove WITHOUT ROWID. Compare the results. */
-  unsigned get_mul_run_num() override {return 2;}
-  string get_oracle_type() override {return this->oracle_type;}
-    
-=======
 
   /* Execute SQLite3 two times. Add or remove WITHOUT ROWID. Compare the
    * results. */
   unsigned get_mul_run_num() override { return 2; }
   string get_oracle_type() override { return this->oracle_type; }
 
->>>>>>> e325d202
 private:
   string temp_valid_stmts = "SELECT * FROM x WHERE x;";
 
   void get_v_valid_type(const string &cmd_str,
                         vector<VALID_STMT_TYPE_ROWID> &v_valid_type);
 
-<<<<<<< HEAD
-  bool compare_norm(COMP_RES& res); /* Handle normal valid stmt: SELECT * FROM ...; Return is_err */
-  bool compare_uniq(COMP_RES& res); 
-
-  /* If string empty or contains error keyword,
-   * then set final result to ALL_Error and skip it.
-  */
-  bool is_str_error(const string& input_str);
-=======
   bool compare_norm(COMP_RES &res); /* Handle normal valid stmt: SELECT * FROM
                                        ...; Return is_err */
   bool compare_uniq(COMP_RES &res);
@@ -81,7 +48,6 @@
    * then set final result to ALL_Error and skip it.
    */
   bool is_str_error(const string &input_str);
->>>>>>> e325d202
 
   string oracle_type = "ROWID";
 };
