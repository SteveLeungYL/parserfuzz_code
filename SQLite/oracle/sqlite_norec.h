--- conflicted
+++ resolved
@@ -22,24 +22,9 @@
                                    unsigned multi_run_id) override;
 
   string get_temp_valid_stmts() override { return temp_valid_stmts; };
-<<<<<<< HEAD
-  string oracle_type = "NOREC";
-
-  int count_valid_stmts(const string& input) override;
-  bool is_oracle_valid_stmt(const string& query) override;
-  bool mark_all_valid_node(vector<IR *> &v_ir_collector) override;
-  string remove_valid_stmts_from_str(string query) override;
-  void compare_results(ALL_COMP_RES& res_out) override;
-  void rewrite_valid_stmt_from_ori(string& ori, string& rew_1, string& rew_2, string& rew_3, unsigned multi_run_id) override;
-
-  string get_temp_valid_stmts() override {return temp_valid_stmts;};
-  
-  string get_oracle_type() override {return this->oracle_type;}
-=======
 
   string get_oracle_type() override { return this->oracle_type; }
 
->>>>>>> e325d202
 private:
   string temp_valid_stmts = "SELECT COUNT ( * ) FROM x WHERE x;";
 
