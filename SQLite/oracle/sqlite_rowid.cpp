--- conflicted
+++ resolved
@@ -174,17 +174,6 @@
     return;
   }
 
-<<<<<<< HEAD
-    /* If we detect NOT NULL or Datatype Mismatch in the res_str. Do not compare and return All_Error directly. */
-  for (const string& cur_res_str: res_out.v_res_str) {
-      if (is_str_error(cur_res_str)){
-          for (COMP_RES& res : res_out.v_res) {
-              res.comp_res = ORA_COMP_RES::Error;
-          }
-          res_out.final_res = ALL_Error;
-          return;
-      }
-=======
   /* If we detect NOT NULL or Datatype Mismatch in the res_str. Do not compare
    * and return All_Error directly. */
   for (const string &cur_res_str : res_out.v_res_str) {
@@ -195,7 +184,6 @@
       res_out.final_res = ALL_Error;
       return;
     }
->>>>>>> e325d202
   }
 
   res_out.final_res = Pass;
@@ -205,23 +193,6 @@
 
   bool is_all_errors = true;
   int i = 0;
-<<<<<<< HEAD
-  for (COMP_RES& res : res_out.v_res){
-      switch (v_valid_type[i++])
-      {
-      case VALID_STMT_TYPE_ROWID::NORM:
-          if(!this->compare_norm(res)) is_all_errors = false;
-          break;
-      
-      case VALID_STMT_TYPE_ROWID::UNIQ:
-          if(!this->compare_uniq(res)) is_all_errors = false;
-          break;
-      }
-      if (res.comp_res == ORA_COMP_RES::Fail) res_out.final_res = ORA_COMP_RES::Fail;
-  }
-  if (res.comp_res == ORA_COMP_RES::Fail)
-    res_out.final_res = ORA_COMP_RES::Fail;
-=======
   for (COMP_RES &res : res_out.v_res) {
     switch (v_valid_type[i++]) {
     case VALID_STMT_TYPE_ROWID::NORM:
@@ -236,7 +207,6 @@
     }
     if (res.comp_res == ORA_COMP_RES::Fail)
       res_out.final_res = ORA_COMP_RES::Fail;
->>>>>>> e325d202
   }
 
   if (is_all_errors && res_out.final_res != ORA_COMP_RES::Fail)
@@ -259,7 +229,6 @@
     if (res_str.find("Error") != string::npos) {
       res.comp_res = ORA_COMP_RES::Error;
       return true;
-<<<<<<< HEAD
     }
     int cur_res_int = 0;
     vector<string> v_res_split = string_splitter(res_str, "\n");
@@ -268,16 +237,6 @@
       if (is_str_empty(r))
         --cur_res_int;
     }
-=======
-    }
-    int cur_res_int = 0;
-    vector<string> v_res_split = string_splitter(res_str, "\n");
-    /* Remove NULL results */
-    for (const string &r : v_res_split) {
-      if (is_str_empty(r))
-        --cur_res_int;
-    }
->>>>>>> e325d202
     v_res_split.clear();
 
     cur_res_int += std::count(res_str.begin(), res_str.end(), '\n');
@@ -332,17 +291,10 @@
       res.comp_res = ORA_COMP_RES::Fail;
       return false;
     }
-<<<<<<< HEAD
-<<<<<<< HEAD
-    
-    res.comp_res = ORA_COMP_RES::Pass;
-    return false;
-=======
   }
 
   res.comp_res = ORA_COMP_RES::Pass;
   return false;
->>>>>>> e325d202
 }
 
 bool SQL_ROWID::is_str_error(const string &input_str) {
@@ -359,17 +311,6 @@
     }
   }
 
-<<<<<<< HEAD
-    // not a error string.
-    return false;
-=======
-  }
-
-  res.comp_res = ORA_COMP_RES::Pass;
-  return false;
->>>>>>> 5c4d257cb04990d9297d8c6eed1817941826820d
-=======
   // not a error string.
   return false;
->>>>>>> e325d202
 }