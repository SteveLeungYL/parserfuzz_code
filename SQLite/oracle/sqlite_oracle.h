--- conflicted
+++ resolved
@@ -15,61 +15,6 @@
 
 class SQL_ORACLE {
 public:
-<<<<<<< HEAD
-    /* Functions to check and count how many query validation statements are in the string. */
-    virtual int count_valid_stmts(const string& input) = 0;
-    virtual bool is_oracle_valid_stmt(const string& query) = 0;
-
-    /* Used to detect non-select query that needs some rewrite. */
-    virtual bool is_oracle_valid_stmt_2(const string& query) {return false;} 
-
-    /* Randomly add some statements into the query sets. Will append to the query 
-     * in a pretty early stage. Can be used to append some non-select verification statements
-     * into the query set, and rewrite using rewrite_valid_stmt_from_ori_2() later. 
-    */
-    virtual string get_random_append_stmts() { return ""; }
-
-    /* Mark all the IR node in the IR tree, that is related to teh validation statement, that you do not want to mutate. */
-    virtual bool mark_all_valid_node(vector<IR *> &v_ir_collector) = 0;
-
-    virtual string remove_valid_stmts_from_str(string query) = 0;
-
-    /* Given the validation SELECT statement ori, rewrite the ori to validation statement to rewrite_1 and rewrite_2. */
-    virtual void rewrite_valid_stmt_from_ori(string& ori, string& rew_1, string& rew_2, string& rew_3, unsigned multi_run_id) = 0;
-    virtual void rewrite_valid_stmt_from_ori(string& ori, string& rew_1, string& rew_2, string& rew_3) 
-        {this->rewrite_valid_stmt_from_ori(ori, rew_1, rew_2, rew_3, 0);}
-
-    /* Given the validation NON-SELECT statement ori, rewrite the ori to validation statement to rewrite_1 and rewrite_2. */
-    virtual void rewrite_valid_stmt_from_ori_2(string& query, const unsigned multi_run_id) 
-        {return;}
-    virtual void rewrite_valid_stmt_from_ori_2(string& query) 
-        {this->rewrite_valid_stmt_from_ori_2(query, 0);}
-
-    /* Compare the results from validation statements ori, rewrite_1 and rewrite_2. 
-        If the results are all errors, return -1, all consistent, return 1, found inconsistent, return 0. */
-    virtual void compare_results(ALL_COMP_RES& res_out) = 0;
-
-    virtual string get_random_mutated_valid_stmt();
-
-    /* Helper function. */ 
-    void set_mutator(Mutator* mutator);
-
-    virtual string get_temp_valid_stmts() = 0;
-
-    virtual unsigned get_mul_run_num() {return 1;}
-
-    virtual string get_oracle_type() = 0;
-
-    /* Debug */
-    unsigned long total_rand_valid = 0;
-    unsigned long total_temp = 0;
-    
-
-protected:    
-    Mutator* g_mutator;
-
-    virtual bool mark_node_valid(IR *root);
-=======
   /* Functions to check and count how many query validation statements are in
    * the string. */
   virtual int count_valid_stmts(const string &input) = 0;
@@ -129,13 +74,13 @@
   /* Debug */
   unsigned long total_rand_valid = 0;
   unsigned long total_temp = 0;
-  string oracle_type = "ORACLE";
+
+  virtual string get_oracle_type() = 0;
 
 protected:
   Mutator *g_mutator;
 
   virtual bool mark_node_valid(IR *root);
->>>>>>> 1581385b
 };
 
 #endif