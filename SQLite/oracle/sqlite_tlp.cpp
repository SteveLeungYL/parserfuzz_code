#include "./sqlite_tlp.h"
#include "../include/mutator.h"
#include <iostream>

#include <algorithm>
#include <regex>
#include <string>

int SQL_TLP::count_valid_stmts(const string &input) {
  int norec_select_count = 0;
  vector<string> queries_vector = string_splitter(input, ";");
  for (string &query : queries_vector)
    if (this->is_oracle_valid_stmt(query))
      norec_select_count++;
  return norec_select_count;
}

bool SQL_TLP::is_oracle_valid_stmt(const string &query) {

  if ((((findStringIter(query, "SELECT") - query.begin()) < 5)) &&
      findStringIn(query, "FROM") && findStringIn(query, "WHERE") &&
      !findStringIn(query, "INSERT") && !findStringIn(query, "UPDATE"))
    return true;

  return false;
}

bool SQL_TLP::mark_all_valid_node(vector<IR *> &v_ir_collector) {
  bool is_mark_successfully = false;

  IR *root = v_ir_collector[v_ir_collector.size() - 1];
  IR *par_ir = nullptr;
  IR *par_par_ir = nullptr;
  IR *par_par_par_ir = nullptr; // If we find the correct selectnoparen, this
                                // should be the statementlist.
  for (auto ir : v_ir_collector) {
    if (ir != nullptr)
      ir->is_node_struct_fixed = false;
  }
  for (auto ir : v_ir_collector) {
    if (ir != nullptr && ir->type_ == kSelectCore) {
      par_ir = root->locate_parent(ir);
      if (par_ir != nullptr && par_ir->type_ == kSelectStatement) {
        par_par_ir = root->locate_parent(par_ir);
        if (par_par_ir != nullptr && par_par_ir->type_ == kStatement) {
          par_par_par_ir = root->locate_parent(par_par_ir);
          if (par_par_par_ir != nullptr &&
              par_par_par_ir->type_ == kStatementList) {
            string query = g_mutator->extract_struct(ir);
            if (!(this->is_oracle_valid_stmt(query)))
              continue; // Not norec compatible. Jump to the next ir.
            query.clear();
            is_mark_successfully = this->mark_node_valid(ir);
            // cerr << "\n\n\nThe marked norec ir is: " <<
            // this->extract_struct(ir) << " \n\n\n";
            par_ir->is_node_struct_fixed = true;
            par_par_ir->is_node_struct_fixed = true;
            par_par_par_ir->is_node_struct_fixed = true;
          }
        }
      }
    }
  }

  return is_mark_successfully;
}

void SQL_TLP::rewrite_valid_stmt_from_ori(string &query, string &rew_1,
                                          string &rew_2, string &rew_3,
                                          unsigned multi_run_id) {
  // vector<string> stmt_vector = string_splitter(query,
  // "where|WHERE|SELECT|select|FROM|from");

  string ori_query = query;

  while (query[0] == ' ' || query[0] == '\n' ||
         query[0] == '\t') { // Delete duplicated whitespace at the beginning.
    query = query.substr(1, query.size() - 1);
  }

  size_t select_position = 0;
  size_t from_position = -1;
  size_t where_position = -1;
  size_t group_by_position = -1;
  size_t order_by_position = -1;

  vector<size_t> op_lp_v;
  vector<size_t> op_rp_v;

  size_t tmp1 = 0, tmp2 = 0;
  while ((tmp1 = query.find("(", tmp1)) && tmp1 != string::npos) {
    op_lp_v.push_back(tmp1);
    tmp1++;
    if (tmp1 == query.size()) {
      break;
    }
  }
  while ((tmp2 = query.find(")", tmp2)) && tmp2 != string::npos) {
    op_rp_v.push_back(tmp2);
    tmp2++;
    if (tmp2 == query.size()) {
      break;
    }
  }

  if (op_lp_v.size() !=
      op_rp_v.size()) { // The symbol of '(' and ')' is not matched. Ignore all
                        // the '()' symbol.
    op_lp_v.clear();
    op_rp_v.clear();
  }

  for (int i = 0; i < op_lp_v.size();
       i++) { // The symbol of '(' and ')' is not matched. Ignore all the '()'
              // symbol.
    if (op_lp_v[i] > op_rp_v[i]) {
      op_lp_v.clear();
      op_rp_v.clear();
    }
  }

  tmp1 = -1;
  tmp2 = -1;

  tmp1 = query.find("SELECT",
                    0); // The first SELECT statement will always be the correct
                        // outter most SELECT statement. Pick its pos.
  tmp2 = query.find("select", 0);
  if (tmp1 != string::npos) {
    select_position = tmp1;
  }
  if (tmp2 != string::npos && tmp2 < tmp1) {
    select_position = tmp2;
  }

  tmp1 = 0;
  tmp2 = 0;
  from_position = -1;

  do {
    if (tmp1 != string::npos)
      tmp1 = query.find("FROM", tmp1 + 4);
    if (tmp2 != string::npos)
      tmp2 = query.find("from", tmp2 + 4);

    if (tmp1 != string::npos) {
      bool is_ignore = false;
      for (int i = 0; i < op_lp_v.size(); i++) {
        if (tmp1 > op_lp_v[i] && tmp1 < op_rp_v[i]) {
          is_ignore = true;
          break;
        }
      }
      if (!is_ignore) {
        from_position = tmp1;
        break; // from_position is found. Break the outter do...while loop.
      }
    }

    if (tmp2 != string::npos) {
      bool is_ignore = false;
      for (int i = 0; i < op_lp_v.size(); i++) {
        if (tmp2 > op_lp_v[i] && tmp2 < op_rp_v[i]) {
          is_ignore = true;
          break;
        }
      }
      if (!is_ignore) {
        from_position = tmp2;
        break; // from_position is found. Break the outter do...while loop.
      }
    }

  } while (tmp1 != string::npos || tmp2 != string::npos);

  tmp1 = 0;
  tmp2 = 0;
  where_position = -1;

  do {
    if (tmp1 != string::npos)
      tmp1 = query.find("WHERE", tmp1 + 5);
    if (tmp2 != string::npos)
      tmp2 = query.find("where", tmp2 + 5);

    if (tmp1 != string::npos) {
      bool is_ignore = false;
      for (int i = 0; i < op_lp_v.size(); i++) {
        if (tmp1 > op_lp_v[i] && tmp1 < op_rp_v[i]) {
          is_ignore = true;
          break;
        }
      }
      if (!is_ignore) {
        where_position = tmp1;
        break; // where_position is found. Break the outter do...while loop.
      }
    }

    if (tmp2 != string::npos) {
      bool is_ignore = false;
      for (int i = 0; i < op_lp_v.size(); i++) {
        if (tmp2 > op_lp_v[i] && tmp2 < op_rp_v[i]) {
          is_ignore = true;
          break;
        }
      }
      if (!is_ignore) {
        where_position = tmp2;
        break; // where_position is found. Break the outter do...while loop.
      }
    }

  } while (tmp1 != string::npos || tmp2 != string::npos);

  /*** Taking care of GROUP BY stmt.   ***/
  tmp1 = -1, tmp2 = -1;
  size_t tmp = 0;
  while ((tmp = query.find("GROUP BY", tmp + 8)) && (tmp != string::npos)) {
    bool is_ignore = false;
    for (int i = 0; i < op_lp_v.size(); i++) {
      if (tmp > op_lp_v[i] && tmp < op_rp_v[i]) {
        is_ignore = true;
        break;
      }
    }
    if (!is_ignore) {
      tmp1 = tmp;
    }
  } // The last GROUP BY statement outside the bracket will always be the
    // correct outter most GROUP BY statement. Pick its pos.

  tmp = -8;
  while ((tmp = query.find("group by", tmp + 8)) && (tmp != string::npos)) {
    bool is_ignore = false;
    for (int i = 0; i < op_lp_v.size(); i++) {
      if (tmp > op_lp_v[i] && tmp < op_rp_v[i]) {
        is_ignore = true;
        break;
      }
    }
    if (!is_ignore) {
      tmp2 = tmp;
    }
  } // The last GROUP BY statement outside the bracket will always be the
    // correct outter most GROUP BY statement. Pick its pos.
  if (tmp1 != string::npos) {
    group_by_position = tmp1;
  }
  if (tmp2 != string::npos && tmp2 > tmp1) {
    group_by_position = tmp2;
  }

  /*** Taking care of ORDER BY stmt.   ***/
  tmp1 = -1, tmp2 = -1;
  tmp = -8;
  while ((tmp = query.find("ORDER BY", tmp + 8)) && (tmp != string::npos)) {
    bool is_ignore = false;
    for (int i = 0; i < op_lp_v.size(); i++) {
      if (tmp > op_lp_v[i] && tmp < op_rp_v[i]) {
        is_ignore = true;
        break;
      }
    }
    if (!is_ignore) {
      tmp1 = tmp;
    }
  } // The last ORDER BY statement outside the bracket will always be the
    // correct outter most GROUP BY statement. Pick its pos.
  tmp = -8;
  while ((tmp = query.find("order by", tmp + 8)) && (tmp != string::npos)) {
    bool is_ignore = false;
    for (int i = 0; i < op_lp_v.size(); i++) {
      if (tmp > op_lp_v[i] && tmp < op_rp_v[i]) {
        is_ignore = true;
        break;
      }
    }
    if (!is_ignore) {
      tmp2 = tmp;
    }
  } // The last order by statement outside the bracket will always be the
    // correct outter most GROUP BY statement. Pick its pos.
  if (tmp1 != string::npos) {
    order_by_position = tmp1;
  }
  if (tmp2 != string::npos && tmp2 > tmp1) {
    order_by_position = tmp2;
  }

  size_t order_by_len = 0, group_by_len = 0;
  if (group_by_position != string::npos && order_by_position != string::npos) {
    if (group_by_position < order_by_position) {
      group_by_len = order_by_position - group_by_position;
      order_by_len = ori_query.size() - order_by_position;
    } else {
      order_by_len = group_by_position - order_by_position;
      group_by_len = ori_query.size() - group_by_position;
    }
  } else if (group_by_position != string::npos) {
    group_by_len = ori_query.size() - group_by_position;
  } else if (order_by_position != string::npos) {
    order_by_len = ori_query.size() - order_by_position;
  }

  size_t extra_stmt_position =
      min((size_t)(group_by_position), (size_t)(order_by_position));
  // size_t extra_stmt_position = -1;
  // if (group_by_position != string::npos && order_by_position != string::npos)
  //   extra_stmt_position = ((group_by_position < order_by_position) ?
  //   group_by_position : order_by_position);
  // else if (group_by_position != string::npos)
  //   extra_stmt_position = group_by_position;
  // else if (order_by_position != string::npos)
  //   extra_stmt_position = order_by_position;

  string before_select_stmt;
  string select_stmt;
  string from_stmt;
  string where_stmt;
  // string extra_stmt;
  string order_by_stmt;

  before_select_stmt = query.substr(0, select_position - 0);

  select_stmt =
      query.substr(select_position + 6, from_position - select_position - 6);

  if (from_position == -1)
    from_stmt = "";
  else
    from_stmt =
        query.substr(from_position + 4, where_position - from_position - 4);

  if (where_position == -1)
    where_stmt = "";
  else if (extra_stmt_position == -1)
    where_stmt =
        query.substr(where_position + 5, query.size() - where_position - 5);
  else
    where_stmt = query.substr(where_position + 5,
                              extra_stmt_position - where_position - 5);

  if (order_by_position == string::npos)
    order_by_stmt = "";
  else
    order_by_stmt = query.substr(order_by_position, order_by_len);

  /* Muted GROUP BY */
  // if (group_by_position == string::npos)
  //   group_by_stmt = "";
  // else
  //   group_by_stmt = query.substr(group_by_position, group_by_len);

  // if (extra_stmt_position == -1)
  //   extra_stmt = "";
  // else
  //   extra_stmt = query.substr(extra_stmt_position, query.size() -
  //   extra_stmt_position);

  if (!findStringIn(
          ori_query,
          "HAVING")) { // This is not a having stmts. Handle with where stmt.
    if ((
            /* If we have SELECT (DISTINCT) COUNT/MAX/MIN/SUM, even if we have
               GROUP BY or DISTINCT, we still use UNION ALL. */
            ((findStringIter(ori_query, "SELECT DISTINCT COUNT") -
              ori_query.begin()) < 5) ||
            ((findStringIter(ori_query, "SELECT COUNT") - ori_query.begin()) <
             5) ||
            ((findStringIter(ori_query, "SELECT DISTINCT MAX") -
              ori_query.begin()) < 5) ||
            ((findStringIter(ori_query, "SELECT MAX") - ori_query.begin()) <
             5) ||
            ((findStringIter(ori_query, "SELECT DISTINCT MIN") -
              ori_query.begin()) < 5) ||
            ((findStringIter(ori_query, "SELECT MIN") - ori_query.begin()) <
             5) ||
            ((findStringIter(ori_query, "SELECT DISTINCT SUM") -
              ori_query.begin()) < 5) ||
            ((findStringIter(ori_query, "SELECT SUM") - ori_query.begin()) <
             5)) ||
        (
            /* Do not use UNION ALL, if we have SELECT DISTINCT and GROUP BY. */
            !((findStringIter(ori_query, "SELECT DISTINCT") -
               ori_query.begin()) < 5) &&
            !findStringIn(ori_query, "GROUP BY"))) {

<<<<<<< HEAD
      rewrite_where(query, rew_1, before_select_stmt, select_stmt, from_stmt, where_stmt, "", order_by_stmt, true);

    } else {

      rewrite_where(query, rew_1, before_select_stmt, select_stmt, from_stmt, where_stmt, "", order_by_stmt, false);

=======
      rewrite_where(query, rew_1, before_select_stmt, select_stmt, from_stmt,
                    where_stmt, group_by_stmt, order_by_stmt, true);

    } else {

      rewrite_where(query, rew_1, before_select_stmt, select_stmt, from_stmt,
                    where_stmt, group_by_stmt, order_by_stmt, false);
>>>>>>> 1581385b
    }

    // if (group_by_stmt != "")
    //   cerr << "GROUP BY stmt is: " << group_by_stmt << endl;
    // if (order_by_stmt != "")
    //   cerr << "ORDER BY stmt is: " << order_by_stmt << endl;

  } else {
    // TODO:: Handling HAVING stmt.
    query = "";
    rew_1 = "";
  }

  /* For now, do not process the stmt with the following contents. . */
  if (((findStringIter(ori_query, "SELECT DISTINCT AVG") - ori_query.begin()) <
       5) ||
      ((findStringIter(ori_query, "SELECT AVG") - ori_query.begin()) < 5) ||
      findStringIn(ori_query, "UNION") || findStringIn(ori_query, "EXCEPT") ||
      findStringIn(ori_query, "OVER") || findStringIn(ori_query, "INTERSECT")) {
    query = "";
    rew_1 = "";
  }

  rew_2 = "";
  rew_3 = "";
}

void SQL_TLP::rewrite_where(string &ori, string &rew_1,
                            const string &bef_sel_stmt, const string &sel_stmt,
                            const string &from_stmt, const string &where_stmt,
                            const string &group_by_stmt,
                            const string &order_by_stmt,
                            const bool is_union_all) {
  /* Taking care of TLP select stmt: SELECT x FROM x [joins] */
  if (where_stmt == "") {
    rew_1 = bef_sel_stmt + " SELECT " + sel_stmt + " FROM " + from_stmt +
            " WHERE TRUE " + group_by_stmt;
    if (is_union_all)
      rew_1 += " UNION ALL ";
    else
      rew_1 += " UNION ";
    rew_1 += bef_sel_stmt + " SELECT " + sel_stmt + " FROM " + from_stmt +
             " WHERE NOT TRUE " + group_by_stmt;
    if (is_union_all)
      rew_1 += " UNION ALL ";
    else
      rew_1 += " UNION ";
    rew_1 += bef_sel_stmt + " SELECT " + sel_stmt + " FROM " + from_stmt +
             " WHERE TRUE IS NULL " + group_by_stmt + " " + order_by_stmt;

  } else {

    rew_1 = bef_sel_stmt + " SELECT " + sel_stmt + " FROM " + from_stmt +
            " WHERE (" + where_stmt + ") " + group_by_stmt;
    if (is_union_all)
      rew_1 += " UNION ALL ";
    else
      rew_1 += " UNION ";
    rew_1 += bef_sel_stmt + " SELECT " + sel_stmt + " FROM " + from_stmt +
             " WHERE NOT (" + where_stmt + ") " + group_by_stmt;
    if (is_union_all)
      rew_1 += " UNION ALL ";
    else
      rew_1 += " UNION ";
    rew_1 += bef_sel_stmt + " SELECT " + sel_stmt + " FROM " + from_stmt +
             " WHERE (" + where_stmt + ") IS NULL " + group_by_stmt + " " +
             order_by_stmt;

    ori = bef_sel_stmt + " SELECT " + sel_stmt + " FROM " + from_stmt + " " +
          group_by_stmt + " " + order_by_stmt;
  }
}

string SQL_TLP::rewrite_having(string &ori, string &rew_1,
                               const string &before_select_stmt,
                               const string &select_stmt,
                               const string &from_stmt,
                               const string &where_stmt,
                               const string &extra_stmt) {
  // TODO:: Implement having stmts.
  return "";
}

string SQL_TLP::remove_valid_stmts_from_str(string query) {
  string output_query = "";
  vector<string> queries_vector = string_splitter(query, ";");

  for (auto current_stmt : queries_vector) {
    if (is_str_empty(current_stmt))
      continue;
    if (!is_oracle_valid_stmt(current_stmt))
      output_query += current_stmt + "; ";
  }

  return output_query;
}

bool SQL_TLP::compare_norm(COMP_RES &res) {

  string &res_a = res.res_str_0;
  string &res_b = res.res_str_1;
  int &res_a_int = res.res_int_0;
  int &res_b_int = res.res_int_1;

  if (res_a.find("Error") != string::npos ||
      res_b.find("Error") != string::npos) {
    res.comp_res = ORA_COMP_RES::Error;
    return true;
  }

  res_a_int = 0;
  res_b_int = 0;

  vector<string> v_res_a = string_splitter(res_a, "\n");
  vector<string> v_res_b = string_splitter(res_b, "\n");

  /* Remove NULL results */
  for (string &r : v_res_a) {
    if (is_str_empty(r))
      res_a_int--;
  }

  for (string &r : v_res_b) {
    if (is_str_empty(r))
      res_b_int--;
  }

  v_res_a.clear();
  v_res_b.clear();

  res_a_int += std::count(res_a.begin(), res_a.end(), '\n');
  res_b_int += std::count(res_b.begin(), res_b.end(), '\n');

  if (res_a_int != res_b_int) { // Found inconsistent.
    // cerr << "NORMAL Found mismatched: " << "res_a: " << res_a << "res_b: " <<
    // res_b << " res_a_int: " << res_a_int << "res_b_int: " << res_b_int <<
    // endl;
    res.comp_res = ORA_COMP_RES::Fail;
    return false;
  }
  res.comp_res = ORA_COMP_RES::Pass;
  return false;
}

/* Handle MIN valid stmt: SELECT MIN(*) FROM ...; and MAX valid stmt: SELECT
 * MAX(*) FROM ...;  */
bool SQL_TLP::compare_sum_count_minmax(COMP_RES &res,
                                       VALID_STMT_TYPE_TLP valid_type) {
  string &res_a = res.res_str_0;
  string &res_b = res.res_str_1;
  int &res_a_int = res.res_int_0;
  int &res_b_int = res.res_int_1;

  /* Do not allow any alphabet characters. */
  if (is_str_empty(res_a) || is_str_empty(res_b)) {
    res.comp_res = ORA_COMP_RES::Error;
    return 1;
  }

  if (res_a.find("Error") != string::npos ||
      res_b.find("Error") != string::npos) {
    res.comp_res = ORA_COMP_RES::Error;
    return true;
  }

  vector<string> v_res_a = string_splitter(res_a, "\n");
  vector<string> v_res_b = string_splitter(res_b, "\n");

  if (valid_type == VALID_STMT_TYPE_TLP::MAX) {
    res_a_int = INT32_MIN;
    res_b_int = INT32_MIN;
  } else if (valid_type == VALID_STMT_TYPE_TLP::MIN) {
    res_a_int = INT32_MAX;
    res_b_int = INT32_MAX;
  } else if (valid_type == VALID_STMT_TYPE_TLP::COUNT ||
             valid_type == VALID_STMT_TYPE_TLP::SUM) {
    res_a_int = 0;
    res_b_int = 0;
  }

  for (string &r : v_res_a) {
    int cur_res = 0;
    try {
      cur_res = stoi(r);
    } catch (std::invalid_argument &e) {
      continue;
    } catch (std::out_of_range &e) {
      res.comp_res = ORA_COMP_RES::Error;
      return 1;
    }
    if (valid_type == VALID_STMT_TYPE_TLP::MAX)
      res_a_int = (res_a_int < cur_res) ? cur_res : res_a_int;
    else if (valid_type == VALID_STMT_TYPE_TLP::MIN)
      res_a_int = (res_a_int > cur_res) ? cur_res : res_a_int;
    else if (valid_type == VALID_STMT_TYPE_TLP::COUNT ||
             valid_type == VALID_STMT_TYPE_TLP::SUM)
      res_a_int += cur_res;
  }

  for (string &r : v_res_b) {
    int cur_res = 0;
    try {
      cur_res = stoi(r);
    } catch (std::invalid_argument &e) {
      continue;
    } catch (std::out_of_range &e) {
      res.comp_res = ORA_COMP_RES::Error;
      return 1;
    }
    if (valid_type == VALID_STMT_TYPE_TLP::MAX)
      res_b_int = (res_b_int < cur_res) ? cur_res : res_b_int;
    else if (valid_type == VALID_STMT_TYPE_TLP::MIN)
      res_b_int = (res_b_int > cur_res) ? cur_res : res_b_int;
    else if (valid_type == VALID_STMT_TYPE_TLP::COUNT ||
             valid_type == VALID_STMT_TYPE_TLP::SUM)
      res_b_int += cur_res;
  }

  if (res_a_int != res_b_int) {
    // cerr << "UNIQUE Found mismatched: " << int(valid_type) << "res_a: " <<
    // res_a << "res_b: " << res_b << " res_a_int: " << res_a_int << "res_b_int:
    // " << res_b_int << endl;
    res.comp_res = ORA_COMP_RES::Fail;
    return 0; // Found inconsistent.
  }
  res.comp_res = ORA_COMP_RES::Pass;
  return 0;
}

void SQL_TLP::compare_results(ALL_COMP_RES &res_out) {

  res_out.final_res = ORA_COMP_RES::Pass;
  bool is_all_err = true;

  vector<VALID_STMT_TYPE_TLP> v_valid_type;
  get_v_valid_type(res_out.cmd_str, v_valid_type);

  int i = 0;
  for (COMP_RES &res : res_out.v_res) {

    switch (v_valid_type[i++]) {
    case VALID_STMT_TYPE_TLP::NORM:
      /* Handle normal valid stmt: SELECT * FROM ...; */
      if (!compare_norm(res))
        is_all_err = false;
      break; // Break the switch

    case VALID_STMT_TYPE_TLP::MIN:
      /* Handle MIN valid stmt: SELECT MIN(*) FROM ...; */
      if (!compare_sum_count_minmax(res, VALID_STMT_TYPE_TLP::MIN))
        is_all_err = false;
      break; // Break the switch

    case VALID_STMT_TYPE_TLP::MAX:
      /* Handle MAX valid stmt: SELECT MAX(*) FROM ...; */
      if (!compare_sum_count_minmax(res, VALID_STMT_TYPE_TLP::MAX))
        is_all_err = false;
      break; // Break the switch

    case VALID_STMT_TYPE_TLP::COUNT:
      /* Handle SELECT COUNT(*) FROM x...; */
      if (!compare_sum_count_minmax(res, VALID_STMT_TYPE_TLP::COUNT))
        is_all_err = false;
      break; // Break the switch

    case VALID_STMT_TYPE_TLP::SUM:
      /* Handle SUM valid stmt: SELECT SUM(*) FROM ...; */
      if (!compare_sum_count_minmax(res, VALID_STMT_TYPE_TLP::SUM))
        is_all_err = false;
      break; // Break the switch

    // case VALID_STMT_TYPE_TLP::AVG: // TODO: Implement AVG.
    default:
      cerr << "SQL_TLP::compare_results Error: Unknown VALID_STMT_TYPE_TLP. \n";
      break;
    } // Switch stmt.
    if (res.comp_res == ORA_COMP_RES::Fail)
      res_out.final_res = ORA_COMP_RES::Fail;
  } // Result outer loop.

  if (is_all_err && res_out.final_res != ORA_COMP_RES::Fail)
    res_out.final_res = ORA_COMP_RES::ALL_Error;

  return;
}

void SQL_TLP::get_v_valid_type(const string &cmd_str,
                               vector<VALID_STMT_TYPE_TLP> &v_valid_type) {
  /* Look throught first validation stmt's result_1 first */
  size_t begin_idx = cmd_str.find("SELECT 'BEGIN VERI 0';", 0);
  size_t end_idx = cmd_str.find("SELECT 'END VERI 0';", 0);

  while (begin_idx != string::npos) {
    if (end_idx != string::npos) {
      string cur_cmd_str =
          cmd_str.substr(begin_idx + 23, (end_idx - begin_idx - 23));
      begin_idx = cmd_str.find("SELECT 'BEGIN VERI 0';", begin_idx + 23);
      end_idx = cmd_str.find("SELECT 'END VERI 0';", end_idx + 21);

      if (((findStringIter(cur_cmd_str, "SELECT DISTINCT MIN") -
            cur_cmd_str.begin()) < 6) ||
          ((findStringIter(cur_cmd_str, "SELECT MIN") - cur_cmd_str.begin()) <
           6)) {
        v_valid_type.push_back(VALID_STMT_TYPE_TLP::MIN);
        // cerr << "query: " << cur_cmd_str << " \nMIN. \n";
      } else if (((findStringIter(cur_cmd_str, "SELECT DISTINCT MAX") -
                   cur_cmd_str.begin()) < 6) ||
                 ((findStringIter(cur_cmd_str, "SELECT MAX") -
                   cur_cmd_str.begin()) < 6)) {
        v_valid_type.push_back(VALID_STMT_TYPE_TLP::MAX);
        // cerr << "query: " << cur_cmd_str << " \nMAX. \n";
      } else if (((findStringIter(cur_cmd_str, "SELECT DISTINCT SUM") -
                   cur_cmd_str.begin()) < 6) ||
                 ((findStringIter(cur_cmd_str, "SELECT SUM") -
                   cur_cmd_str.begin()) < 6)) {
        v_valid_type.push_back(VALID_STMT_TYPE_TLP::SUM);
        // cerr << "query: " << cur_cmd_str << " \nSUM. \n";
      } else if (((findStringIter(cur_cmd_str, "SELECT DISTINCT COUNT") -
                   cur_cmd_str.begin()) < 6) ||
                 ((findStringIter(cur_cmd_str, "SELECT COUNT") -
                   cur_cmd_str.begin()) < 6)) {
        v_valid_type.push_back(VALID_STMT_TYPE_TLP::COUNT);
        // cerr << "query: " << cur_cmd_str << " \nCOUNT. \n";
      } else {
        v_valid_type.push_back(VALID_STMT_TYPE_TLP::NORM);
        // cerr << "query: " << cur_cmd_str << " \nNORM. \n";
      }

    } else {
      break; // For the current begin_idx, we cannot find the end_idx. Ignore
             // the current output.
    }
  }
}<|MERGE_RESOLUTION|>--- conflicted
+++ resolved
@@ -386,22 +386,13 @@
                ori_query.begin()) < 5) &&
             !findStringIn(ori_query, "GROUP BY"))) {
 
-<<<<<<< HEAD
-      rewrite_where(query, rew_1, before_select_stmt, select_stmt, from_stmt, where_stmt, "", order_by_stmt, true);
+      rewrite_where(query, rew_1, before_select_stmt, select_stmt, from_stmt,
+                    where_stmt, "", order_by_stmt, true);
 
     } else {
 
-      rewrite_where(query, rew_1, before_select_stmt, select_stmt, from_stmt, where_stmt, "", order_by_stmt, false);
-
-=======
       rewrite_where(query, rew_1, before_select_stmt, select_stmt, from_stmt,
-                    where_stmt, group_by_stmt, order_by_stmt, true);
-
-    } else {
-
-      rewrite_where(query, rew_1, before_select_stmt, select_stmt, from_stmt,
-                    where_stmt, group_by_stmt, order_by_stmt, false);
->>>>>>> 1581385b
+                    where_stmt, "", order_by_stmt, false);
     }
 
     // if (group_by_stmt != "")
