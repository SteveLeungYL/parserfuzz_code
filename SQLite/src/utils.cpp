#include "../include/utils.h"
#include <algorithm>
#include <regex>

string magic_string_generator(string &s) {
  unsigned int i = get_rand_int(100);
  if (i < 80)
    return s;
  return "**%s**";
}

typedef unsigned long uint64_t;

uint64_t fuzzing_hash(const void *key, int len) {
  const uint64_t m = 0xc6a4a7935bd1e995;
  const int r = 47;
  uint64_t h = 0xdeadbeefdeadbeef ^ (len * m);

  const uint64_t *data = (const uint64_t *)key;
  const uint64_t *end = data + (len / 8);

  while (data != end) {
    uint64_t k = *data++;

    k *= m;
    k ^= k >> r;
    k *= m;

    h ^= k;
    h *= m;
  }

  const unsigned char *data2 = (const unsigned char *)data;

  switch (len & 7) {
  case 7:
    h ^= uint64_t(data2[6]) << 48;
  case 6:
    h ^= uint64_t(data2[5]) << 40;
  case 5:
    h ^= uint64_t(data2[4]) << 32;
  case 4:
    h ^= uint64_t(data2[3]) << 24;
  case 3:
    h ^= uint64_t(data2[2]) << 16;
  case 2:
    h ^= uint64_t(data2[1]) << 8;
  case 1:
    h ^= uint64_t(data2[0]);
    h *= m;
  };

  h ^= h >> r;
  h *= m;
  h ^= h >> r;

  return h;
}

bool BothAreSpaces(char lhs, char rhs) { return (lhs == rhs) && (lhs == ' '); }

// remove leading and ending spaces
// reduce 2+ spaces to one
// change ' ;' to ';'
void trim_string(string &res) {

  // string::iterator new_end = unique(res.begin(), res.end(), BothAreSpaces);
  // res.erase(new_end, res.end());

  // res.erase(0, res.find_first_not_of(' '));
  // res.erase(res.find_last_not_of(' ') + 1);

  int effect_idx = 0, idx = 0;
  bool prev_is_space = false;
  int sz = res.size();

  // skip leading spaces
  for (; idx < sz && res[idx] == ' '; idx++)
    ;

  // now idx points to the first non-space character
  for (; idx < sz; idx++) {

    char &c = res[idx];

    if (c == ' ') {

      if (prev_is_space)
        continue;

      prev_is_space = true;
      res[effect_idx++] = c;

    } else if (c == ';' || c == ',') {

      if (prev_is_space)
        res[effect_idx - 1] = c;
      else
        res[effect_idx++] = c;

      prev_is_space = false;

    } else {

      prev_is_space = false;
      res[effect_idx++] = c;
    }
  }

  if (effect_idx > 0 && res[effect_idx - 1] == ' ')
    effect_idx--;

  res.resize(effect_idx);
}

vector<string> get_all_files_in_dir(const char *dir_name) {
  vector<string> file_list;
  // check the parameter !
  if (NULL == dir_name) {
    cout << " dir_name is null ! " << endl;
    return file_list;
  }

  // check if dir_name is a valid dir
  struct stat s;
  lstat(dir_name, &s);
  if (!S_ISDIR(s.st_mode)) {
    cout << "dir_name is not a valid directory !" << endl;
    return file_list;
  }

  struct dirent *filename; // return value for readdir()
  DIR *dir;                // return value for opendir()
  dir = opendir(dir_name);
  if (NULL == dir) {
    cout << "Can not open dir " << dir_name << endl;
    return file_list;
  }
  cout << "Successfully opened the dir !" << endl;

  /* read all the files in the dir ~ */
  while ((filename = readdir(dir)) != NULL) {
    // get rid of "." and ".."
    if (strcmp(filename->d_name, ".") == 0 ||
        strcmp(filename->d_name, "..") == 0)
      continue;
    file_list.push_back(string(filename->d_name));
  }
  closedir(dir);
  return file_list;
}

void ensure_semicolon_at_query_end(string &stmt) {
  auto idx = stmt.rbegin();
  if (*idx != ';')
    stmt += "; ";
}

vector<string> string_splitter(const string &input_string,
                               string delimiter_re = "\n") {
  std::regex re(delimiter_re);
  std::sregex_token_iterator first{input_string.begin(), input_string.end(), re,
                                   -1},
      last; // the '-1' is what makes the regex split (-1 := what was not
            // matched)
  vector<string> split_string{first, last};

  return split_string;
}

// from http://www.cplusplus.com/forum/beginner/114790/
vector<string> string_splitter2(const std::string &s, const char delimiter) {

  size_t start = 0;
  size_t end = s.find_first_of(delimiter);

  vector<string> output;

  while (end <= string::npos) {

    output.emplace_back(s.substr(start, end - start));

    if (end == string::npos)
      break;

    start = end + 1;
    end = s.find_first_of(delimiter, start);
  }

  return output;
}

bool is_str_empty(string input_str) {
  for (int i = 0; i < input_str.size(); i++) {
    char c = input_str[i];
    if (!isspace(c) && c != '\n' && c != '\0')
      return false; // Not empty.
  }
  return true; // Empty
}

<<<<<<< HEAD
string::const_iterator findStringIter(const std::string & strHaystack, const std::string & strNeedle)
{
  auto it = std::search(
    strHaystack.begin(), strHaystack.end(),
    strNeedle.begin(),   strNeedle.end(),
    [](char ch1, char ch2) { return std::toupper(ch1) == std::toupper(ch2); }
  );
=======
bool is_str_error(string input_str) {

  // check whether if 'Error:' exists in input_str
  if (input_str.find("Error:") != string::npos) {

    // check if this is a known error string.
    if (input_str.find("NOT NULL") != string::npos ||
        input_str.find("datatype mismatch") != string::npos) {

      // It's a known error string.
      return true;
    }
  }

  // not a error string.
  return false;
}

string::const_iterator findStringIter(const std::string &strHaystack,
                                      const std::string &strNeedle) {
  auto it =
      std::search(strHaystack.begin(), strHaystack.end(), strNeedle.begin(),
                  strNeedle.end(), [](char ch1, char ch2) {
                    return std::toupper(ch1) == std::toupper(ch2);
                  });
>>>>>>> 1581385b
  return it;
}

bool findStringIn(const std::string &strHaystack,
                  const std::string &strNeedle) {
  return (findStringIter(strHaystack, strNeedle) != strHaystack.end());
}<|MERGE_RESOLUTION|>--- conflicted
+++ resolved
@@ -199,33 +199,6 @@
   return true; // Empty
 }
 
-<<<<<<< HEAD
-string::const_iterator findStringIter(const std::string & strHaystack, const std::string & strNeedle)
-{
-  auto it = std::search(
-    strHaystack.begin(), strHaystack.end(),
-    strNeedle.begin(),   strNeedle.end(),
-    [](char ch1, char ch2) { return std::toupper(ch1) == std::toupper(ch2); }
-  );
-=======
-bool is_str_error(string input_str) {
-
-  // check whether if 'Error:' exists in input_str
-  if (input_str.find("Error:") != string::npos) {
-
-    // check if this is a known error string.
-    if (input_str.find("NOT NULL") != string::npos ||
-        input_str.find("datatype mismatch") != string::npos) {
-
-      // It's a known error string.
-      return true;
-    }
-  }
-
-  // not a error string.
-  return false;
-}
-
 string::const_iterator findStringIter(const std::string &strHaystack,
                                       const std::string &strNeedle) {
   auto it =
@@ -233,7 +206,6 @@
                   strNeedle.end(), [](char ch1, char ch2) {
                     return std::toupper(ch1) == std::toupper(ch2);
                   });
->>>>>>> 1581385b
   return it;
 }
 
