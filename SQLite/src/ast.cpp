#include  "../include/ast.h"
#include  "../include/utils.h"
#include "../include/mutator.h"
#include <iostream>
#include <vector>
#include <cassert>
#include <cstdio>
#include <sstream>
#include <iomanip>


static string s_table_name;

string IR::to_string() {

  string res = "";
  _to_string(res);
  trim_string(res);
  return res;
}

// recursive function, frequently called. Must be very fast
void IR::_to_string(string &res){
    
    if (type_ == kColumnName && str_val_ == "*") {
      res += str_val_;
      return;
    }

    if (type_ == kFilePath ||
        type_ == kPrepareTargetQuery ||
        type_ == kStringLiteral ||
        type_ == kIdentifier ||
        type_ == kOptOrderType ||
        type_ == kColumnType ||
        type_ == kSetType ||
        type_ == kOptJoinType ||
        type_ == kOptDistinct ||
        type_ == kNullLiteral ||
        type_ == kconst_str) {
      res += str_val_;
      return;
    }

    if (type_ == kIntLiteral ||
        type_ == kconst_int) {
      res += std::to_string(int_val_);
      return;
    }

    if (type_ == kFloatLiteral ||
        type_ == kconst_float) {
      std::ostringstream oss;
      oss << std::setprecision(8) << std::noshowpoint << f_val_;
      std::string str = oss.str();
      res += str;
      return;
    }

    if(!str_val_.empty()) {
      res += str_val_;
      return;
    }

    if( op_!= NULL )
      res += op_->prefix_ + " ";

    if(left_ != NULL) {
      left_->_to_string(res);
      res += " ";
    }

    if( op_!= NULL)
      res += op_->middle_ + " ";

    if(right_ != NULL) {
      right_->_to_string(res);
      res += " ";
    }

    if(op_!= NULL)
      res += op_->suffix_;

    return;
}

bool IR::detach_node(IR *node) {
  return swap_node(node, NULL);
}

bool IR::swap_node(IR *old_node, IR *new_node) {

  IR *parent = this->locate_parent(old_node);

  if (parent == NULL) return false;
  else if (parent->left_ == old_node) parent->update_left(new_node);
  else if (parent->right_ == old_node) parent->update_right(new_node);
  else return false;

  old_node->parent_ = NULL;

  return true;
}

IR * IR::locate_parent(IR *child) {

  for (IR *p = child; p; p = p->parent_)
    if (p->parent_ == this) return child->parent_;

  return NULL;
}

IR * IR::get_root() {

  IR *node = this;

  while (node->parent_ != NULL)
    node = node->parent_;

  return node;
}

IR * IR::get_parent() {

  return this->parent_;
}

void IR::update_left(IR *new_left) {

  // we do not update the parent_ of the old left_
  // we do not update the child of the old parent_ of new_left

  this->left_ = new_left;
  if (new_left) new_left->parent_ = this;
}

void IR::update_right(IR *new_right) {

  // we do not update the parent_ of the old right_
  // we do not update the child of the old parent_ of new_right

  this->right_ = new_right;
  if (new_right) new_right->parent_ = this;
}

void IR::drop() {

  if (this->op_) delete this->op_;
  delete this;
}

void IR::deep_drop() {

  if (this->left_) this->left_->deep_drop();
  if (this->right_) this->right_->deep_drop();

  this->drop();
}

IR * IR::deep_copy() {

  IR * left = NULL, * right = NULL, * copy_res;
  IROperator * op = NULL;

  if (this->left_) left = this->left_->deep_copy();
  if (this->right_) right = this->right_->deep_copy();

  if (this->op_ != NULL)
    op = OP3(this->op_->prefix_, this->op_->middle_, this->op_->suffix_);

  copy_res = new IR(this->type_, op, left, right, this->f_val_, this->str_val_,
      this->name_, this->mutated_times_);
  copy_res->id_type_ = this->id_type_;

  return copy_res;
}

IR* ShowStatement::translate(vector<IR *> &v_ir_collector){

    TRANSLATESTART

    SWITCHSTART
        CASESTART(1)
            IR * tmp = SAFETRANSLATE(table_name_);
            res = new IR(kShowStatement, OPSTART("SHOW COLUMNS"), tmp);
        CASEEND
        CASESTART(0)
            res = new IR(kShowStatement, OPSTART("SHOW TABLES"));
        CASEEND
        CASESTART(2)
            IR * tmp = SAFETRANSLATE(table_name_);
            res = new IR(kShowStatement, OPSTART("DESCRIBE"), tmp);
        CASEEND
    SWITCHEND

    TRANSLATEEND
}

IR * TableName::translate(vector<IR *> &v_ir_collector){
    TRANSLATESTART

    SWITCHSTART
        CASESTART(0)
            IR * tmp1 = SAFETRANSLATE(table_name_);
            res = new IR(kTableName, OP0(), tmp1);
        CASEEND
        CASESTART(1)
            IR * tmp1 = SAFETRANSLATE(database_name_);
            IR * tmp2 = SAFETRANSLATE(table_name_);
            res = new IR(kTableName, OPMID("."), tmp1, tmp2);
        CASEEND        
    SWITCHEND
    TRANSLATEEND
}

IR * DropStatement::translate(vector<IR *> &v_ir_collector){

    TRANSLATESTART

    SWITCHSTART
        CASESTART(0)
            IR * tmp1 = SAFETRANSLATE(opt_exists_);
            IR * tmp2 = SAFETRANSLATE(table_name_);
            res = new IR(kDropStatement, OPSTART("DROP TABLE"), tmp1, tmp2);
        CASEEND
        CASESTART(1)
            IR * tmp1 = SAFETRANSLATE(opt_exists_);
            IR * tmp2 = SAFETRANSLATE(table_name_);
            res = new IR(kDropStatement, OPSTART("DROP VIEW"), tmp1, tmp2);
        CASEEND
        CASESTART(2)
            IR * tmp1 = SAFETRANSLATE(id_);
            res = new IR(kDropStatement, OPSTART("DEALLOCATE PREPARE"), tmp1);
        CASEEND
        CASESTART(3)
            auto opt_exist = SAFETRANSLATE(opt_exists_);
            auto schema_name = SAFETRANSLATE(schema_name_);
            auto trigger_name = SAFETRANSLATE(trigger_name_);
            res = new IR(kUnknown, OPMID("."), schema_name, trigger_name);
            PUSH(res);
            res = new IR(kDropStatement, OP1("DROP TRIGGER"), opt_exist, res);
        CASEEND
        CASESTART(4)
            auto opt_exist = SAFETRANSLATE(opt_exists_);
            auto trigger_name = SAFETRANSLATE(trigger_name_);
            res = new IR(kDropStatement, OP1("DROP TRIGGER"), opt_exist, trigger_name);
        CASEEND
    SWITCHEND

    TRANSLATEEND
}

IR * OptExists::translate(vector<IR *> &v_ir_collector){
    TRANSLATESTART
    
    res = new IR(kOptExists, str_val_);

    TRANSLATEEND
}

IR* Node::translate(vector<IR *> &v_ir_collector){
    return NULL;
}

IR* Opt::translate(vector<IR *> &v_ir_collector){
    return NULL;
}

IR* OptString::translate(vector<IR *> &v_ir_collector){
    return NULL;
}

IR* Program::translate(vector<IR *> &v_ir_collector){
    TRANSLATESTART

    res = SAFETRANSLATE(statement_list_);
    auto tmp = SAFETRANSLATE(opt_semicolon_);
    res = new IR(kProgram, OP0(), res, tmp);

    TRANSLATEEND
}

IR* StatementList::translate(vector<IR *> &v_ir_collector){
    TRANSLATESTART

    TRANSLATELIST(kStatementList, v_statement_list_, ";");

    TRANSLATEENDNOPUSH
}

IR* Statement::translate(vector<IR *> &v_ir_collector){
    TRANSLATESTART

    SWITCHSTART
        CASESTART(0)
            res = SAFETRANSLATE(preparable_statement_);
            auto tmp = SAFETRANSLATE(optional_hints_);
            res = new IR(kStatement, OP0(), res, tmp);
        CASEEND
        CASESTART(1)
            res = SAFETRANSLATE(prepare_statement_);
            auto tmp = SAFETRANSLATE(optional_hints_);
            res = new IR(kStatement, OP0(), res, tmp);
        CASEEND
        CASESTART(2)
            res = SAFETRANSLATE(show_statement_);
            res = new IR(kStatement, OP0(), res);
        CASEEND
        CASESTART(3)
            res = SAFETRANSLATE(cmd_);
            res = new IR(kStatement, OP0(), res);
        CASEEND
    SWITCHEND

    TRANSLATEEND
}

IR* OptionalHints::translate(vector<IR *> &v_ir_collector){
    TRANSLATESTART
    
    SWITCHSTART
        CASESTART(0)
            res = SAFETRANSLATE(hint_list_);
            res = new IR(kOptionalHints, OP3("WITH HINT", "(", ")"), NULL, res);
        CASEEND
        CASESTART(1)
            res = new IR(kOptionalHints, "");
        CASEEND
    SWITCHEND
    
    TRANSLATEEND
}




IR* PrepareStatement::translate(vector<IR *> &v_ir_collector){
    TRANSLATESTART

    res = SAFETRANSLATE(id_);
    auto tmp = SAFETRANSLATE(prep_target_que_);
    res = new IR(kPrepareStatement, OP2("PREPARE", "FROM"), res, tmp);

    TRANSLATEEND
    
}

IR* PreparableStatement::translate(vector<IR *> &v_ir_collector){
    return NULL;
}

IR* Hint::translate(vector<IR *> &v_ir_collector){
    TRANSLATESTART
    
    SWITCHSTART
        CASESTART(0)
            res = SAFETRANSLATE(id_);
            auto tmp = SAFETRANSLATE(literal_list_);
            res = new IR(kHint, OP3("", "(", ")"), res, tmp);
        CASEEND
        CASESTART(1)
            res = SAFETRANSLATE(id_);
            res = new IR(kHint, OP0(), res);
        CASEEND
    SWITCHEND

    TRANSLATEEND
}

IR* HintList::translate(vector<IR *> &v_ir_collector){
    TRANSLATESTART

    TRANSLATELIST(kHintList, v_hint_list_, ",");

    TRANSLATEEND
}

IR* PrepareTargetQuery::translate(vector<IR *> &v_ir_collector){
    TRANSLATESTART

    res = new IR(kPrepareTargetQuery, prep_target_que_);

    TRANSLATEEND
}

IR* SelectStatement::translate(vector<IR *> &v_ir_collector){
    TRANSLATESTART

    SWITCHSTART
        CASESTART(0)
            auto tmp1 = SAFETRANSLATE(opt_with_clause_);
            auto tmp2 = SAFETRANSLATE(select_with_paren_);
            res = new IR(kSelectStatement, OP0(), tmp1 ,tmp2);
        CASEEND
        CASESTART(1)
            auto tmp1 = SAFETRANSLATE(opt_with_clause_);
            auto tmp2 = SAFETRANSLATE(select_no_paren_);
            res = new IR(kSelectStatement, OP0(), tmp1 ,tmp2);
        CASEEND
        CASESTART(2)
            auto tmp1 = SAFETRANSLATE(opt_with_clause_);
            auto tmp2 = SAFETRANSLATE(select_with_paren_);
            auto tmp3 = SAFETRANSLATE(set_operator_);
            auto tmp4 = SAFETRANSLATE(select_paren_or_clause_);
            auto tmp5 = SAFETRANSLATE(opt_order_);
            IR * tmp6 = NULL;
            if(opt_limit_ != NULL)
                tmp6 = SAFETRANSLATE(opt_limit_);
            
            res = new IR(kUnknown, OP0(), tmp1 ,tmp2);
            PUSH(res);
            res = new IR(kUnknown, OP0(), res ,tmp3);
            PUSH(res);
            res = new IR(kUnknown, OP0(), res ,tmp4);
            PUSH(res);
            res = new IR(kUnknown, OP0(), res ,tmp5);
            if(opt_limit_ != NULL){
                PUSH(res);
                res = new IR(kSelectStatement, OP0(), res ,tmp6);
            }
        CASEEND
    SWITCHEND

    TRANSLATEEND
}

IR* ImportStatement::translate(vector<IR *> &v_ir_collector){
    TRANSLATESTART
    auto tmp1 = SAFETRANSLATE(import_file_type_);
    auto tmp2 = SAFETRANSLATE(file_path_);
    auto tmp3 = SAFETRANSLATE(table_name_);
    
    res = new IR(kUnknown, OP2("IMPORT FROM", "FILE"),tmp1, tmp2);
    PUSH(res);
    res = new IR(kImportStatement, OPMID("INTO"), res, tmp3);
    TRANSLATEEND
}

IR* CreateStatement::translate(vector<IR *> &v_ir_collector){
    TRANSLATESTART
    
    
    SWITCHSTART
        CASESTART(0)
            auto tmp1 = SAFETRANSLATE(opt_not_exists_);
            auto tmp2 = SAFETRANSLATE(table_name_);
            auto tmp = new IR(kUnknown, OP0(), tmp1, tmp2);
            PUSH(tmp);
            auto tmp3 = SAFETRANSLATE(file_path_);
            res = new IR(kCreateStatement, OP2("CREATE TABLE", "FROM TBL FILE"), tmp, tmp3);
            PUSH(res);
            auto tmp4 = SAFETRANSLATE(opt_without_rowid_);
            res = new IR(kCreateStatement, OP0(), res, tmp4);
        CASEEND
        CASESTART(1)
            auto tmp1 = SAFETRANSLATE(opt_not_exists_);
            auto tmp2 = SAFETRANSLATE(table_name_);
            auto tmp = new IR(kUnknown, OP0(), tmp1, tmp2);
            PUSH(tmp);
            auto tmp3 = SAFETRANSLATE(column_def_comma_list_);
            res = new IR(kCreateStatement, OP3("CREATE TABLE", "(", ")"), tmp, tmp3);
            PUSH(res);
            auto tmp4 = SAFETRANSLATE(opt_without_rowid_);
            res = new IR(kCreateStatement, OP0(), res, tmp4);
        CASEEND
        CASESTART(2)
            auto tmp1 = SAFETRANSLATE(opt_not_exists_);
            auto tmp2 = SAFETRANSLATE(table_name_);
            auto tmp = new IR(kUnknown, OP0(), tmp1, tmp2);
            PUSH(tmp);
            auto tmp3 = SAFETRANSLATE(select_statement_);
            res = new IR(kCreateStatement, OP2("CREATE TABLE", "AS"), tmp, tmp3);
            PUSH(res);
            auto tmp4 = SAFETRANSLATE(opt_without_rowid_);
            res = new IR(kCreateStatement, OP0(), res, tmp4);
        CASEEND
        CASESTART(3)
            auto tmp1 = SAFETRANSLATE(opt_not_exists_);
            auto tmp2 = SAFETRANSLATE(table_name_);
            auto tmp = new IR(kUnknown, OP0(), tmp1, tmp2);
            PUSH(tmp);
            auto tmp3 = SAFETRANSLATE(opt_column_list_);
            auto tmp4 = new IR(kUnknown, OP0(), tmp, tmp3);
            PUSH(tmp4);
            auto tmp5 = SAFETRANSLATE(select_statement_);
            res = new IR(kCreateStatement, OP2("CREATE VIEW", "AS"), tmp4, tmp5);
        CASEEND
        CASESTART(4)
            auto tmp1 = SAFETRANSLATE(opt_unique_);
            auto tmp2 = SAFETRANSLATE(opt_not_exists_);
            res = new IR(kUnknown, OP2("CREATE", "INDEX"), tmp1, tmp2);
            PUSH(res);
            auto tmp3 = SAFETRANSLATE(index_name_);
            res = new IR(kUnknown, OP0(), res, tmp3);
            PUSH(res);
            auto tmp4 = SAFETRANSLATE(table_name_);
            res = new IR(kUnknown, OPMID("ON"), res, tmp4);
            PUSH(res);
            auto tmp5 = SAFETRANSLATE(ident_commalist_);
            res = new IR(kCreateStatement, OP3("", "(", ")"), res, tmp5);
            PUSH(res);
            auto tmp6 = SAFETRANSLATE(opt_where_);
            res = new IR(kCreateStatement, OP0(), res, tmp6);
        CASEEND
        CASESTART(5)
            auto tmp1 = SAFETRANSLATE(opt_not_exists_);
            auto tmp2 = SAFETRANSLATE(table_name_);
            res = new IR(kUnknown, OP1("CREATE VIRTUAL TABLE"), tmp1, tmp2);
            PUSH(res);
            auto tmp3 = SAFETRANSLATE(module_name_);
            res = new IR(kCreateStatement, OPMID("USING"), res, tmp3);
            PUSH(res);
            auto tmp4 = SAFETRANSLATE(opt_without_rowid_);
            res = new IR(kCreateStatement, OP0(), res, tmp4);
        CASEEND
        CASESTART(6)
            auto tmp1 = SAFETRANSLATE(opt_not_exists_);
            auto tmp2 = SAFETRANSLATE(table_name_);
            res = new IR(kUnknown, OP1("CREATE VIRTUAL TABLE"), tmp1, tmp2);
            PUSH(res);
            auto tmp3 = SAFETRANSLATE(module_name_);
            res = new IR(kCreateStatement, OPMID("USING"), res, tmp3);
            PUSH(res);
            auto tmp4 = SAFETRANSLATE(column_def_comma_list_);
            res = new IR(kCreateStatement, OP3("", "(", ")"), res, tmp4);
            PUSH(res);
            auto tmp5 = SAFETRANSLATE(opt_without_rowid_);
            res = new IR(kCreateStatement, OP0(), res, tmp5);
        CASEEND
        CASESTART(7)
            auto tmp1 = SAFETRANSLATE(trigger_declare_);
            auto tmp2 = SAFETRANSLATE(trigger_cmd_list_);
            res = new IR(kCreateStatement, OP3("CREATE", "BEGIN", "END"), tmp1, tmp2);
        CASEEND
    SWITCHEND
    TRANSLATEEND
}

IR* InsertStatement::translate(vector<IR *> &v_ir_collector){
    TRANSLATESTART

    SWITCHSTART
        CASESTART(0)
            res = SAFETRANSLATE(insert_type_);
            auto tmp = SAFETRANSLATE(table_name_);
            res = new IR(kUnknown, OPMID("INTO"), res, tmp);
            PUSH(res);

            tmp = SAFETRANSLATE(opt_column_list_);
            res = new IR(kUnknown, OP0(), res, tmp);
            PUSH(res);

            tmp = SAFETRANSLATE(super_list_);
            tmp = new IR(kUnknown, OP0(), tmp);
            PUSH(tmp);
            res = new IR(kInsertStatement, OPMID("VALUES"), res, tmp);
            PUSH(res);

            tmp = SAFETRANSLATE(opt_upsert_clause_);
            res = new IR(kInsertStatement, OP0(), res, tmp);
        CASEEND
        CASESTART(1)
            res = SAFETRANSLATE(insert_type_);
            auto tmp = SAFETRANSLATE(table_name_);
            res = new IR(kUnknown, OPMID("INTO"), res, tmp);
            PUSH(res);

            tmp = SAFETRANSLATE(opt_column_list_);
            res = new IR(kUnknown, OP0(), res, tmp);
            PUSH(res);

            tmp = SAFETRANSLATE(select_no_paren_);
            res = new IR(kInsertStatement, OP0(), res, tmp);
            PUSH(res);

            tmp = SAFETRANSLATE(opt_upsert_clause_);
            res = new IR(kInsertStatement, OP0(), res, tmp);
        CASEEND
    SWITCHEND
            
    TRANSLATEEND
}

IR* InsertType::translate(vector<IR *> &v_ir_collector){
    TRANSLATESTART
    SWITCHSTART
        CASESTART(0)
            res = new IR(kInsertType, str_val_);
        CASEEND
        CASESTART(1)
            res = new IR(kInsertType, str_val_);
        CASEEND
        CASESTART(2)
            res = SAFETRANSLATE(resolve_type_);
            res = new IR(kInsertType, OP1("INSERT OR"), res);
        CASEEND
    SWITCHEND
    TRANSLATEEND
}

void InsertType::deep_delete(){
    SAFEDELETE(resolve_type_);
    delete this;
}

IR* DeleteStatement::translate(vector<IR *> &v_ir_collector){
    TRANSLATESTART
    
    SWITCHSTART
    CASESTART(0)
        IR* tmp1 = SAFETRANSLATE(table_name_);
        IR* tmp2 = SAFETRANSLATE(opt_where_);
        res = new IR(kDeleteStatement, OPSTART("DELETE FROM"), tmp1, tmp2);
    CASEEND
    CASESTART(1)
        IR * tmp1 = SAFETRANSLATE(table_name_);
        res = new IR(kDeleteStatement, OPSTART("TRUNCATE"), tmp1);
    CASEEND
    SWITCHEND

    TRANSLATEEND
}

IR* UpdateStatement::translate(vector<IR *> &v_ir_collector){
    TRANSLATESTART

    res = SAFETRANSLATE(table_ref_name_no_alias_);
    auto tmp = SAFETRANSLATE(update_clause_comma_list_);
    res = new IR(kUpdateStatement, OP2("UPDATE", "SET"), res, tmp);
    PUSH(res);

    tmp = SAFETRANSLATE(opt_where_);
    res = new IR(kUpdateStatement, OP0(), res, tmp);
    
    TRANSLATEEND

}

IR* ExecuteStatement::translate(vector<IR *> &v_ir_collector){
    TRANSLATESTART

    SWITCHSTART
        CASESTART(0)
            auto id = SAFETRANSLATE(id_);
            res = new IR(kExecuteStatement, OPSTART("EXECUTE"), id);
        CASEEND
        CASESTART(1)
            auto id = SAFETRANSLATE(id_);
            auto tmp = SAFETRANSLATE(opt_literal_list_);
            res = new IR(kExecuteStatement, OP3("EXECUTE","(",")"), id, tmp);
        CASEEND
    SWITCHEND

    TRANSLATEEND
}

IR* ImportFileType::translate(vector<IR *> &v_ir_collector){
    TRANSLATESTART
    
    res = new IR(kImportFileType, str_val_);

    TRANSLATEEND
}

IR* FilePath::translate(vector<IR *> &v_ir_collector){
    TRANSLATESTART
    
    res = new IR(kFilePath, str_val_);
    
    TRANSLATEEND
}

IR* OptNotExists::translate(vector<IR *> &v_ir_collector){
    TRANSLATESTART
    
    res = new IR(kOptNotExists, str_val_);
    
    TRANSLATEEND
}

IR* ColumnDefCommaList::translate(vector<IR *> &v_ir_collector){
    TRANSLATESTART
    
    TRANSLATELIST(kColumnDefCommaList, v_column_def_comma_list_, ",");
    
    TRANSLATEENDNOPUSH
}

IR* ColumnDef::translate(vector<IR *> &v_ir_collector){
    TRANSLATESTART
    
    res = SAFETRANSLATE(id_);
    auto tmp = SAFETRANSLATE(column_type_);
    res = new IR(kColumnDef, OP0(), res, tmp);
    PUSH(res);
    
    tmp = SAFETRANSLATE(opt_column_arglist_);
    res = new IR(kColumnDef, OP0(), res, tmp);
    
    TRANSLATEEND
}

IR* ColumnType::translate(vector<IR *> &v_ir_collector){
    TRANSLATESTART
    
    res = new IR(kColumnType, str_val_);

    TRANSLATEEND
}

IR* OptColumnNullable::translate(vector<IR *> &v_ir_collector){
    TRANSLATESTART
    
    res = new IR(kOptColumnNullable, str_val_);

    TRANSLATEEND
}

IR* OptColumnList::translate(vector<IR *> &v_ir_collector){
    TRANSLATESTART
    
    SWITCHSTART
        CASESTART(0)
            res = SAFETRANSLATE(ident_comma_list_);
            res = new IR(kOptColumnList, OP3("(", "", ")"), res);
        CASEEND
        CASESTART(1)
            res = new IR(kOptColumnList, "");
        CASEEND
    SWITCHEND

    TRANSLATEEND
}

IR* UpdateClauseCommalist::translate(vector<IR *> &v_ir_collector){
    TRANSLATESTART

    TRANSLATELIST(kUpdateClauseCommalist, v_update_clause_list_, ",");

    TRANSLATEENDNOPUSH
}

IR* UpdateClause::translate(vector<IR *> &v_ir_collector){
    TRANSLATESTART
    
    auto tmp1 = SAFETRANSLATE(id_);
    auto tmp2 = SAFETRANSLATE(expr_);
    res = new IR(kUpdateClause, OPMID("="), tmp1 ,tmp2);

    TRANSLATEEND
}

IR* SelectWithParen::translate(vector<IR *> &v_ir_collector){
    TRANSLATESTART

    SWITCHSTART
        CASESTART(0)
            res = SAFETRANSLATE(select_no_paren_);
            res = new IR(kSelectWithParen, OP3("(","",")"), res);
        CASEEND
        CASESTART(1)
            res = SAFETRANSLATE(select_with_paren_);
            res = new IR(kSelectWithParen, OP3("(","",")"), res);
        CASEEND
    SWITCHEND
        
    TRANSLATEEND
}

IR* SelectParenOrClause::translate(vector<IR *> &v_ir_collector){
    TRANSLATESTART

    SWITCHSTART
        CASESTART(0)
            res = SAFETRANSLATE(select_with_paren_);
            res = new IR(kSelectParenOrClause, OP0(), res);
        CASEEND
        CASESTART(1)
            res = SAFETRANSLATE(select_clause_);
            res = new IR(kSelectParenOrClause, OP0(), res);
        CASEEND
    SWITCHEND

    TRANSLATEEND
}

IR* SelectNoParen::translate(vector<IR *> &v_ir_collector){
    TRANSLATESTART
    
    SWITCHSTART
        CASESTART(0)
            res = SAFETRANSLATE(select_clause_);
            auto tmp = SAFETRANSLATE(opt_order_);
            res = new IR(kSelectNoParen, OP0(), res, tmp);
            
            if(opt_limit_ != NULL){
                PUSH(res);
                tmp = SAFETRANSLATE(opt_limit_);
                res = new IR(kSelectNoParen, OP0(), res, tmp);
            }
        CASEEND
        CASESTART(1)
            res = SAFETRANSLATE(select_clause_);
            auto tmp = SAFETRANSLATE(set_operator_);
            res = new IR(kSelectNoParen, OP0(), res, tmp);
            PUSH(res);

            tmp = SAFETRANSLATE(select_paren_or_clause_);
            res = new IR(kSelectNoParen, OP0(), res, tmp);
            PUSH(res);

            tmp = SAFETRANSLATE(opt_order_);
            res = new IR(kSelectNoParen, OP0(), res, tmp);  
            
            if(opt_limit_ != NULL){
                PUSH(res);
                tmp = SAFETRANSLATE(opt_limit_);
                res = new IR(kSelectNoParen, OP0(), res, tmp);
            }
        CASEEND
    SWITCHEND

    TRANSLATEEND
           
}

IR* SetOperator::translate(vector<IR *> &v_ir_collector){
    TRANSLATESTART

    res = SAFETRANSLATE(set_type_);
    auto tmp = SAFETRANSLATE(opt_all_);
    res = new IR(kSetOperator, OP0(), res, tmp);
    
    TRANSLATEEND
}

IR* SetType::translate(vector<IR *> &v_ir_collector){
    TRANSLATESTART
    
    res = new IR(kSetType, str_val_);

    TRANSLATEEND
}

IR* OptAll::translate(vector<IR *> &v_ir_collector){
    TRANSLATESTART
    
    res = new IR(kOptAll, str_val_);

    TRANSLATEEND
}

IR* SelectClause::translate(vector<IR *> &v_ir_collector){
    TRANSLATESTART
    
    auto tmp1 = SAFETRANSLATE(opt_top_);
    auto tmp2 = SAFETRANSLATE(opt_distinct_);
    auto tmp3 = SAFETRANSLATE(select_list_);
    auto tmp4 = SAFETRANSLATE(opt_from_clause_);
    auto tmp5 = SAFETRANSLATE(opt_where_);
    auto tmp6 = SAFETRANSLATE(opt_group_);
    
    res = new IR(kUnknown, OPSTART("SELECT"), tmp1, tmp2);
    PUSH(res);
    res = new IR(kUnknown, OP0(), res, tmp3);
    PUSH(res);
    res = new IR(kUnknown, OP0(), res, tmp4);
    PUSH(res);
    res = new IR(kUnknown, OP0(), res, tmp5);
    PUSH(res);
    res = new IR(kSelectClause, OP0(), res, tmp6);
    if(sub_type_ == 1){
        PUSH(res);
        auto tmp = SAFETRANSLATE(window_clause_);
        res = new IR(kSelectClause, OP0(), res, tmp);
    }
    TRANSLATEEND
}

IR* OptDistinct::translate(vector<IR *> &v_ir_collector){
    TRANSLATESTART

    res = new IR(kOptDistinct, str_val_);
    
    TRANSLATEEND
}

IR* SelectList::translate(vector<IR *> &v_ir_collector){
    TRANSLATESTART
    
    res = SAFETRANSLATE(expr_list_);
    res = new IR(kSelectList, OP0(), res);

    TRANSLATEEND
}

IR* FromClause::translate(vector<IR *> &v_ir_collector){
    TRANSLATESTART
    
    res = SAFETRANSLATE(table_ref_);
    res = new IR(kFromClause, OPSTART("FROM"), res);

    TRANSLATEEND
}

IR* OptFromClause::translate(vector<IR *> &v_ir_collector){
    TRANSLATESTART
    
    SWITCHSTART
        CASESTART(0)
            res = SAFETRANSLATE(from_clause_);
            res = new IR(kOptFromClause, OP0(), res);
        CASEEND
        CASESTART(1)
            res = new IR(kOptFromClause, "");
        CASEEND
    SWITCHEND
    
    TRANSLATEEND
}

IR* OptWhere::translate(vector<IR *> &v_ir_collector){
    TRANSLATESTART
    
    SWITCHSTART
        CASESTART(0)
            IR* tmp1 = SAFETRANSLATE(expr_);
            res = new IR(kOptWhere, OPSTART("WHERE"), tmp1);
        CASEEND
        CASESTART(1)
            res = new IR(kOptWhere, string(""));
        CASEEND
    SWITCHEND
    TRANSLATEEND
}

IR* OptGroup::translate(vector<IR *> &v_ir_collector){
    TRANSLATESTART
    
    SWITCHSTART
        CASESTART(0)
            auto tmp1 = SAFETRANSLATE(expr_list_);
            auto tmp2 = SAFETRANSLATE(opt_having_);
            res = new IR(kOptGroup, OPSTART("GROUP BY"), tmp1, tmp2);
        CASEEND
        CASESTART(1)
            res = new IR(kOptGroup, "");
        CASEEND
    SWITCHEND

    TRANSLATEEND
}

IR* OptHaving::translate(vector<IR *> &v_ir_collector){
    TRANSLATESTART

    SWITCHSTART
        CASESTART(0)
            res = SAFETRANSLATE(expr_);
            res = new IR(kOptHaving, OP1("HAVING"), res);
        CASEEND
        CASESTART(1)
            res = new IR(kOptHaving, "");
        CASEEND
    SWITCHEND

    TRANSLATEEND
}

IR* OptOrder::translate(vector<IR *> &v_ir_collector){
    TRANSLATESTART
    SWITCHSTART
        CASESTART(0)
            res = SAFETRANSLATE(order_list_);
            res = new IR(kOptOrder, OP1("ORDER BY"), res);
        CASEEND
        CASESTART(1)
            res = new IR(kOptOrder, "");
        CASEEND
    SWITCHEND
    
    TRANSLATEEND
}

IR* OrderList::translate(vector<IR *> &v_ir_collector){
    TRANSLATESTART

    TRANSLATELIST(kOrderList, v_order_desc_, ",");

    TRANSLATEENDNOPUSH
}

IR* OrderDesc::translate(vector<IR *> &v_ir_collector){
    TRANSLATESTART

    res = SAFETRANSLATE(expr_);
    auto tmp = SAFETRANSLATE(opt_order_type_);
    
    res = new IR(kOrderDesc, OP0(), res, tmp);
    PUSH(res);

    tmp = SAFETRANSLATE(opt_null_);
    res = new IR(kOrderDesc, OP0(), res, tmp);
    
    TRANSLATEEND    
}

IR* OptOrderType::translate(vector<IR *> &v_ir_collector){
    TRANSLATESTART

    res = new IR(kOptOrderType, str_val_);

    TRANSLATEEND
}

void OptWithoutRowID::deep_delete(){
	delete this;
}

IR* OptWithoutRowID::translate(vector<IR *> &v_ir_collector){
    TRANSLATESTART
    res = new IR(kOptWithoutRowID, str_val_);
    TRANSLATEEND
}

IR* OptTop::translate(vector<IR *> &v_ir_collector){
    TRANSLATESTART

    SWITCHSTART
        CASESTART(0)
            auto tmp = SAFETRANSLATE(int_literal_);
            res = new IR(kOptTop, OPSTART("TOP"), tmp);
        CASEEND

        CASESTART(1)
            res = new IR(kOptTop, "");
        CASEEND
    SWITCHEND

    TRANSLATEEND
}

IR* OptLimit::translate(vector<IR *> &v_ir_collector){
    TRANSLATESTART
    
    SWITCHSTART
        CASESTART(0)
            auto tmp = SAFETRANSLATE(expr1_);
            res = new IR(kOptLimit, OPSTART("LIMIT"), tmp);
        CASEEND
        CASESTART(1)
            auto tmp = SAFETRANSLATE(expr1_);
            res = new IR(kOptLimit, OPSTART("OFFSET"), tmp);
        CASEEND
        CASESTART(2)
            auto tmp1 = SAFETRANSLATE(expr1_);
            auto tmp2 = SAFETRANSLATE(expr2_);
            res = new IR(kOptLimit, OP2("LIMIT", "OFFSET"), tmp1, tmp2);
        CASEEND
        CASESTART(3)
            res = new IR(kOptLimit, "LIMIT ALL");
        CASEEND
        CASESTART(4)
            auto tmp = SAFETRANSLATE(expr1_);
            res = new IR(kOptLimit, OPSTART("LIMIT ALL OFFSET"), tmp);
        CASEEND
        CASESTART(5)
            res = new IR(kOptLimit, "");
        CASEEND
    SWITCHEND
    
    TRANSLATEEND         
}

IR* ExprList::translate(vector<IR *> &v_ir_collector){
    TRANSLATESTART
    
    TRANSLATELIST(kExprList, v_expr_list_, ",");

    TRANSLATEENDNOPUSH
}

IR* LiteralList::translate(vector<IR *> &v_ir_collector){
    TRANSLATESTART
    
    TRANSLATELIST(kLiteralList, v_literal_list_, ",");

    TRANSLATEENDNOPUSH
}

IR* OptLiteralList::translate(vector<IR *> &v_ir_collector){
    TRANSLATESTART

    SWITCHSTART
        CASESTART(0)
            res = SAFETRANSLATE(literal_list_);
            res = new IR(kOptLiteralList, OP0(), res);
        CASEEND
        CASESTART(1)
            res = new IR(kOptLiteralList, "");
        CASEEND
    SWITCHEND

    TRANSLATEEND
}

IR* ExprAlias::translate(vector<IR *> &v_ir_collector){
    TRANSLATESTART
    
    res = SAFETRANSLATE(expr_);
    auto tmp = SAFETRANSLATE(opt_alias_);
    
    res = new IR(kExprAlias, OP0(), res, tmp);
    
    TRANSLATEEND
}

IR* Expr::translate(vector<IR *> &v_ir_collector){
    TRANSLATESTART
    SWITCHSTART
        CASESTART(0)
            res = SAFETRANSLATE(operand_);
            res = new IR(kExpr, OP0(), res);
        CASEEND
        CASESTART(1)
            res = SAFETRANSLATE(between_expr_);
            res = new IR(kExpr, OP0(), res);
        CASEEND
        CASESTART(2)
            res = SAFETRANSLATE(logic_expr_);
            res = new IR(kExpr, OP0(), res);
        CASEEND
        CASESTART(3)
            res = SAFETRANSLATE(exists_expr_);
            res = new IR(kExpr, OP0(), res);
        CASEEND
        CASESTART(4)
            res = SAFETRANSLATE(in_expr_);
            res = new IR(kExpr, OP0(), res);
        CASEEND
        CASESTART(5)
            res = SAFETRANSLATE(cast_expr_);
            res = new IR(kExpr, OP0(), res);
        CASEEND
        
    SWITCHEND
    TRANSLATEEND
}

IR* Operand::translate(vector<IR *> &v_ir_collector){
    TRANSLATESTART

    SWITCHSTART
        CASESTART(0)
            res = SAFETRANSLATE(expr_);
            res = new IR(kOperand, OP2("(", ")"), res);
        CASEEND
        CASESTART(1)
            res = SAFETRANSLATE(expr_);
            res = new IR(kOperand, OP0(), res);
        CASEEND
        CASESTART(2)
            res = SAFETRANSLATE(select_no_paren_);
            res = new IR(kOperand, OP2("(", ")"), res);
        CASEEND
    SWITCHEND

    TRANSLATEEND
}

IR* BetweenExpr::translate(vector<IR *> &v_ir_collector){
    TRANSLATESTART

    auto tmp1 = SAFETRANSLATE(operand2_);
    auto tmp2 = SAFETRANSLATE(operand3_);
    res = new IR(kUnknown, OPMID("AND"), tmp1, tmp2);
    PUSH(res);

    auto tmp3 = SAFETRANSLATE(operand1_);
    res = new IR(kBetweenExpr, OPMID("BETWEEN"), tmp3, res);

    TRANSLATEEND
}
IR* LogicExpr::translate(vector<IR *> &v_ir_collector){
    TRANSLATESTART

    auto tmp1 = SAFETRANSLATE(expr1_);
    auto tmp2 = SAFETRANSLATE(expr2_);

    res = new IR(kLogicExpr, OPMID(operator_), tmp1, tmp2);
    TRANSLATEEND    
}

IR* ExistsExpr::translate(vector<IR *> &v_ir_collector){
    TRANSLATESTART
    
    SWITCHSTART
        CASESTART(0)
            res = SAFETRANSLATE(select_no_paren_);
            res = new IR(kOperand, OP2("(", ")"), res); 
            PUSH(res);
            res = new IR(kExistsExpr, OP1("EXISTS"), res);
        CASEEND
        CASESTART(1)
            res = SAFETRANSLATE(select_no_paren_);
            res = new IR(kUnknown, OP2("(", ")"), res); 
            PUSH(res);
            res = new IR(kExistsExpr, OP1("EXISTS"), res);
        CASEEND
    SWITCHEND
    
    TRANSLATEEND        
}

IR* InExpr::translate(vector<IR *> &v_ir_collector){
    TRANSLATESTART

    SWITCHSTART
        CASESTART(0)
            auto tmp1 = SAFETRANSLATE(operand_);
            auto tmp2 = SAFETRANSLATE(expr_list_);
            auto tmp3 = new IR(kUnknown, OP3("(", "", ")"), tmp2);
            PUSH(tmp3);
            res = new IR(kInExpr, OPMID("IN"), tmp1, tmp3);
        CASEEND
        CASESTART(1)
            auto tmp1 = SAFETRANSLATE(operand_);
            auto tmp2 = SAFETRANSLATE(expr_list_);
            auto tmp3 = new IR(kUnknown, OP3("(", "", ")"), tmp2);
            PUSH(tmp3);
            res = new IR(kInExpr, OPMID("NOT IN"), tmp1, tmp3);
        CASEEND
        CASESTART(2)
            auto tmp1 = SAFETRANSLATE(operand_);
            auto tmp2 = SAFETRANSLATE(select_no_paren_);
            auto tmp3 = new IR(kUnknown, OP3("(", "", ")"), tmp2);
            PUSH(tmp3);
            res = new IR(kInExpr, OPMID("IN"), tmp1, tmp3);
        CASEEND
        CASESTART(3)
            auto tmp1 = SAFETRANSLATE(operand_);
            auto tmp2 = SAFETRANSLATE(select_no_paren_);
            auto tmp3 = new IR(kUnknown, OP3("(", "", ")"), tmp2);
            PUSH(tmp3);
            res = new IR(kInExpr, OPMID("IN"), tmp1, tmp3);
        CASEEND
    SWITCHEND
    TRANSLATEEND
}

IR* ArrayIndex::translate(vector<IR *> &v_ir_collector){
    TRANSLATESTART

    auto tmp1 = SAFETRANSLATE(operand_);
    auto tmp2 = SAFETRANSLATE(int_literal_);
    res = new IR(kArrayIndex, OP3("","[", "]"), tmp1, tmp2);

    TRANSLATEEND
}


IR* ScalarExpr::translate(vector<IR *> &v_ir_collector){
    TRANSLATESTART
    
    SWITCHSTART
        CASESTART(0)
            res = SAFETRANSLATE(column_name_);
            res = new IR(kScalarExpr, OP0(), res);
        CASEEND
        CASESTART(1)
            res = SAFETRANSLATE(literal_);
            res = new IR(kScalarExpr, OP0(), res);
        CASEEND
    SWITCHEND
    
    TRANSLATEEND
}

IR* UnaryExpr::translate(vector<IR *> &v_ir_collector){
    TRANSLATESTART

    res = SAFETRANSLATE(operand_);
    SWITCHSTART
        CASESTART(0)           
            res = new IR(kUnaryExpr, OP1("-"), res);
        CASEEND
        CASESTART(1)
            res = new IR(kUnaryExpr, OP1("NOT"), res);
        CASEEND
        CASESTART(2)
            res = new IR(kUnaryExpr, OPMID("ISNULL"), res);
        CASEEND
        CASESTART(3)
            res = new IR(kUnaryExpr, OPMID("IS NULL"), res);
        CASEEND
        CASESTART(4)
            res = new IR(kUnaryExpr, OPMID("IS NOT NULL"), res);
        CASEEND
        CASESTART(5)
            auto tmp = SAFETRANSLATE(id_);
            tmp->id_type_ = id_whatever;
            res = new IR(kUnaryExpr, OPMID("IS"), res, tmp);
        CASEEND
        CASESTART(6)
            auto tmp = SAFETRANSLATE(id_);
            tmp->id_type_ = id_whatever;
            res = new IR(kUnaryExpr, OPMID("IS NOT"), res, tmp);
        CASEEND
    SWITCHEND

    TRANSLATEEND
}

IR* BinaryExpr::translate(vector<IR *> &v_ir_collector){
    TRANSLATESTART
    
    SWITCHSTART
        CASESTART(0)
        auto tmp = SAFETRANSLATE(comp_expr_);
        res = new IR(kBinaryExpr, OP0(), tmp);
        CASEEND
        
        CASESTART(1)
            auto tmp1 = SAFETRANSLATE(operand1_);
            auto tmp2 = SAFETRANSLATE(operand2_);
            res = new IR(kBinaryExpr, OPMID(operator_), tmp1, tmp2);
        CASEEND
    SWITCHEND

    TRANSLATEEND
    
}

IR* CompExpr::translate(vector<IR *> &v_ir_collector){
    TRANSLATESTART
    auto tmp1 = SAFETRANSLATE(operand1_);
    auto tmp2 = SAFETRANSLATE(operand2_);
    res = new IR(kCompExpr, OPMID(operator_), tmp1, tmp2);
    TRANSLATEEND
}
IR* CaseExpr::translate(vector<IR *> &v_ir_collector){
    TRANSLATESTART

    SWITCHSTART
        CASESTART(0)
            auto tmp1 = SAFETRANSLATE(case_expr_);
            auto tmp2 = SAFETRANSLATE(case_list_);
            res = new IR(kCaseExpr, OP3("CASE", "", "END"), tmp1, tmp2);
        CASEEND
        CASESTART(1)
            auto tmp1 = SAFETRANSLATE(case_expr_);
            auto tmp2 = SAFETRANSLATE(case_list_);
            auto tmp3 = SAFETRANSLATE(else_expr_);
            res = new IR(kUnknown, OP0(), tmp1 , tmp2);
            PUSH(res);
            res = new IR(kCaseExpr, OP3("CASE", "ELSE", "END"), res , tmp3);
        CASEEND
        CASESTART(2)
            res = SAFETRANSLATE(case_list_);
            res = new IR(kCaseExpr, OP3("CASE", "", "END"), res);
        CASEEND
        CASESTART(3)
            auto tmp1 = SAFETRANSLATE(case_list_);
            auto tmp2 = SAFETRANSLATE(else_expr_);
            res = new IR(kCaseExpr, OP3("CASE", "ELSE", "END"), tmp1, tmp2);
        CASEEND
    SWITCHEND

    TRANSLATEEND
}

IR* FunctionExpr::translate(vector<IR *> &v_ir_collector){
    TRANSLATESTART

    SWITCHSTART
        CASESTART(0)
            res = SAFETRANSLATE(id_);
            res = new IR(kFunctionExpr, OPEND("()"), res);
            PUSH(res);
            auto tmp1 = SAFETRANSLATE(opt_filter_clause_);
            res = new IR(kFunctionExpr, OP0(), res, tmp1);
            PUSH(res);
            tmp1 = SAFETRANSLATE(opt_over_clause_);
            res = new IR(kFunctionExpr, OP0(), res, tmp1);
        CASEEND
        CASESTART(1)
            res = SAFETRANSLATE(id_);
            auto tmp = SAFETRANSLATE(opt_distinct_);
            auto tmp2 = SAFETRANSLATE(expr_list_);
            
            auto tmp_res = new IR(kExprList, OP3("(", "", ")"), tmp, tmp2);
            PUSH(tmp_res);
            res = new IR(kFunctionExpr, OP0(), res, tmp_res);
            PUSH(res);
            auto tmp1 = SAFETRANSLATE(opt_filter_clause_);
            res = new IR(kFunctionExpr, OP0(), res, tmp1);
            PUSH(res);
            tmp1 = SAFETRANSLATE(opt_over_clause_);
            res = new IR(kFunctionExpr, OP0(), res, tmp1);
        CASEEND
    SWITCHEND

    TRANSLATEEND
}

IR* ExtractExpr::translate(vector<IR *> &v_ir_collector){
    TRANSLATESTART

    res = SAFETRANSLATE(datetime_field_);
    IR * expr = SAFETRANSLATE(expr_);
    res = new IR(kUnknown, OP3("(", "FROM", ")"), res, expr);
    PUSH(res);
    res = new IR(kExtractExpr, OPSTART("EXTRACT"), res);

    TRANSLATEEND
}

IR* ArrayExpr::translate(vector<IR *> &v_ir_collector){
    TRANSLATESTART
    
    res = SAFETRANSLATE(expr_list_);
    res = new IR(kArrayExpr, OP3("ARRAY", "[","]"), NULL, res);
    
    TRANSLATEEND
    
}

IR* CaseClause::translate(vector<IR *> &v_ir_collector){
    TRANSLATESTART
    
    auto tmp1 = SAFETRANSLATE(when_expr_);
    auto tmp2 = SAFETRANSLATE(then_expr_);
    res = new IR(kCaseClause, OP2("WHEN", "THEN"), tmp1, tmp2);

    TRANSLATEEND

}
IR* CaseList::translate(vector<IR *> &v_ir_collector){
    TRANSLATESTART

    TRANSLATELIST(kCaseList, v_case_list_, " ");

    TRANSLATEENDNOPUSH
}

IR* DatetimeField::translate(vector<IR *> &v_ir_collector){
    TRANSLATESTART

    res = new IR(kDatetimeField, str_val_);

    TRANSLATEEND
}

IR* ColumnName::translate(vector<IR *> &v_ir_collector){
    TRANSLATESTART

    SWITCHSTART
        CASESTART(0)
            res = SAFETRANSLATE(identifier1_);
            res = new IR(kColumnName, OP0(), res);
        CASEEND
        CASESTART(1)
            res = SAFETRANSLATE(identifier1_);
            IR * tmp = SAFETRANSLATE(identifier2_);
            res->id_type_ = id_whatever;
            tmp->id_type_ = id_whatever;
            res = new IR(kColumnName, OPMID("."), res, tmp);
            res->id_type_ = id_column_name;
        CASEEND
        CASESTART(2)
            res = new IR(kColumnName, string("*"));
        CASEEND
        CASESTART(3)
            res = SAFETRANSLATE(identifier1_);
            res->id_type_ = id_whatever;
            IR * tmp = new IR(kconst_str, string("*"));
            PUSH(tmp);
            res = new IR(kColumnName, OPMID("."), res, tmp);
            res->id_type_ = id_column_name;
        CASEEND
        CASESTART(4)
            res = SAFETRANSLATE(identifier1_);
            res->id_type_ = id_whatever;
            res = new IR(kColumnName, OPEND(".ROWID"), res);
            res->id_type_ = id_column_name;
        CASEEND
    SWITCHEND

    TRANSLATEEND
}

IR* Literal::translate(vector<IR *> &v_ir_collector){
    TRANSLATESTART
    assert(0);
    TRANSLATEEND
}

IR* StringLiteral::translate(vector<IR *> &v_ir_collector){
    TRANSLATESTART

    res = new IR(kStringLiteral, "'" + str_val_ + "'");

    TRANSLATEEND
}

IR* BoolLiteral::translate(vector<IR *> &v_ir_collector){
    TRANSLATESTART

    res = new IR(kBoolLiteral, b_val_);

    TRANSLATEEND
}

IR* NumLiteral::translate(vector<IR *> &v_ir_collector){
    TRANSLATESTART

    SWITCHSTART
        CASESTART(0)
            res = new IR(kFloatLiteral, f_val_);
        CASEEND
        CASESTART(1)
            res = SAFETRANSLATE(int_literal_);
        CASEEND
    SWITCHEND

    TRANSLATEEND
}

IR* IntLiteral::translate(vector<IR *> &v_ir_collector){
    TRANSLATESTART

    res = new IR(kIntLiteral, int_val_);

    TRANSLATEEND
}

IR* NullLiteral::translate(vector<IR *> &v_ir_collector){
    TRANSLATESTART

    res = new IR(kNullLiteral, string("NULL"));
    
    TRANSLATEEND
}


IR* ParamExpr::translate(vector<IR *> &v_ir_collector){
<<<<<<< HEAD
    TRANSLATESTART

    res = new IR(kParamExpr, string("?"));

    TRANSLATEEND
=======
     TRANSLATESTART

     res = new IR(kParamExpr, string("?"));

     TRANSLATEEND
>>>>>>> 4af027c8
}

IR* Identifier::translate(vector<IR *> &v_ir_collector){
    TRANSLATESTART
    res = new IR(kIdentifier, id_, id_type_);

    TRANSLATEEND
}

IR* TableRefCommaList::translate(vector<IR *> &v_ir_collector){
    TRANSLATESTART

    TRANSLATELIST(kTableRefCommaList, v_table_ref_comma_list_, ",");

    TRANSLATEEND
}

IR* TableRefAtomic::translate(vector<IR *> &v_ir_collector){
    TRANSLATESTART
    
    SWITCHSTART
        CASESTART(0)
            res = SAFETRANSLATE(nonjoin_table_ref_atomic_);
            res = new IR(kTableRefAtomic, OP0(), res);
        CASEEND
        CASESTART(1)
            res = SAFETRANSLATE(join_clause_);
            res = new IR(kTableRefAtomic, OP0(), res);
        CASEEND
    SWITCHEND

    TRANSLATEEND
}

IR* NonjoinTableRefAtomic::translate(vector<IR *> &v_ir_collector){
    TRANSLATESTART

    SWITCHSTART
        CASESTART(0)
            res = SAFETRANSLATE(table_ref_name_);
            res = new IR(kNonjoinTableRefAtomic, OP0(), res);
        CASEEND
        CASESTART(1)
            res = SAFETRANSLATE(select_statement_);
            IR * tmp1 = SAFETRANSLATE(opt_table_alias_);
            res = new IR(kNonjoinTableRefAtomic, OP2("(", ")"), res, tmp1);
        CASEEND
    SWITCHEND
    
    TRANSLATEEND
}

IR* TableRefName::translate(vector<IR *> &v_ir_collector){
    TRANSLATESTART
    
    auto tmp1 = SAFETRANSLATE(table_name_);
    auto tmp2 = SAFETRANSLATE(opt_table_alias_);
    res = new IR(kTableRefName, OP0(), tmp1, tmp2);

    TRANSLATEEND
}

IR* TableRefNameNoAlias::translate(vector<IR *> &v_ir_collector){
    TRANSLATESTART
    
    res = SAFETRANSLATE(table_name_);
    res = new IR(kTableRefNameNoAlias, OP0(), res);

    TRANSLATEEND
}

IR* TableAlias::translate(vector<IR *> &v_ir_collector){
    TRANSLATESTART

    SWITCHSTART
        CASESTART(0)
            res = SAFETRANSLATE(alias_);
            res = new IR(kTableAlias, OP0(), res);
        CASEEND
        CASESTART(1)
            IR* id = SAFETRANSLATE(id_);
            IR* tmp = SAFETRANSLATE(ident_comma_list_);
            res = new IR(kTableAlias, OP3("AS", "(", ")"), id, tmp);
        CASEEND
    SWITCHEND

    TRANSLATEEND
}

IR* OptTableAlias::translate(vector<IR *> &v_ir_collector){
    TRANSLATESTART

    SWITCHSTART
        CASESTART(0)
            res = SAFETRANSLATE(table_alias_);
            res = new IR(kOptTableAlias, OP0(), res);
        CASEEND
        CASESTART(1)
            res = new IR(kOptTableAlias, "");
        CASEEND
    SWITCHEND

    TRANSLATEEND
}

IR* Alias::translate(vector<IR *> &v_ir_collector){
    TRANSLATESTART

    SWITCHSTART
        CASESTART(0)
            res = SAFETRANSLATE(id_);
            res = new IR(kAlias, OPSTART("AS"),res);
        CASEEND
        CASESTART(1)
            res = SAFETRANSLATE(id_);
            res = new IR(kAlias, OP0(), res);
        CASEEND
    SWITCHEND
    
    TRANSLATEEND
}

IR* OptAlias::translate(vector<IR *> &v_ir_collector){
    TRANSLATESTART

    SWITCHSTART
        CASESTART(0)
            res = SAFETRANSLATE(alias_);
            res = new IR(kOptAlias, OP0(), res);
        CASEEND
        CASESTART(1)
            res = new IR(kOptAlias, "");
        CASEEND
    SWITCHEND

    TRANSLATEEND
}

IR* WithClause::translate(vector<IR *> &v_ir_collector){
    TRANSLATESTART

    res = SAFETRANSLATE(with_description_list_);
    res = new IR(kWithClause, OPSTART("WITH"), res);

    TRANSLATEEND
}

IR* OptWithClause::translate(vector<IR *> &v_ir_collector){
    TRANSLATESTART 

    SWITCHSTART
        CASESTART(0)
            res = SAFETRANSLATE(with_clause_);
            res = new IR(kOptWithClause, OP0(), res);
        CASEEND
        CASESTART(1)
            res = new IR(kOptWithClause, "");
        CASEEND
    SWITCHEND

    TRANSLATEEND
}

IR* WithDescriptionList::translate(vector<IR *> &v_ir_collector){
    TRANSLATESTART
    
    TRANSLATELIST(kWithDescriptionList, v_with_description_list_, ",");

    TRANSLATEENDNOPUSH  
}

IR* WithDescription::translate(vector<IR *> &v_ir_collector){
    TRANSLATESTART
    
    IR* id = SAFETRANSLATE(id_);
    IR* tmp = SAFETRANSLATE(select_with_paren_);
    res = new IR(kWithDescription, OPMID("AS"), id, tmp);

    TRANSLATEEND
}

IR* JoinClause::translate(vector<IR *> &v_ir_collector){
    TRANSLATESTART

    SWITCHSTART
        CASESTART(0)
            IR * tmp = SAFETRANSLATE(table_ref_atomic1_);
            IR * tmp2 = SAFETRANSLATE(nonjoin_table_ref_atomic_);
            res = new IR(kJoinClause, OPMID("NATURAL JOIN"), tmp, tmp2);
        CASEEND
        CASESTART(1)
            IR * tmp = SAFETRANSLATE(table_ref_atomic1_);
            IR * tmp2 = SAFETRANSLATE(opt_join_type_);
            res = new IR(kUnknown, OP0(), tmp, tmp2);
            PUSH(res);

            IR * tmp3 = SAFETRANSLATE(table_ref_atomic2_);
            res = new IR(kUnknown, OPMID("JOIN"), res, tmp3);
            PUSH(res);

            IR * tmp4 = SAFETRANSLATE(join_condition_);
            res = new IR(kJoinClause, OPMID("ON"), res, tmp4);
        CASEEND
        CASESTART(2)
            IR * tmp = SAFETRANSLATE(table_ref_atomic1_);
            IR * tmp2 = SAFETRANSLATE(opt_join_type_);
            res = new IR(kUnknown, OP0(), tmp, tmp2);
            PUSH(res);

            IR * tmp3 = SAFETRANSLATE(table_ref_atomic2_);
            res = new IR(kUnknown, OPMID("JOIN"), res, tmp3);
            PUSH(res);

            IR * tmp4 = SAFETRANSLATE(column_name_);
            IR * tmp5 = new IR(kUnknown, OP3("(", "", ")"), tmp4);
            PUSH(res);
            res = new IR(kJoinClause, OP3("", "USING", ""), res, tmp5);
        CASEEND
        CASESTART(3)
            IR * tmp = SAFETRANSLATE(table_ref_atomic1_);
            IR * tmp2 = SAFETRANSLATE(opt_join_type_);
            res = new IR(kUnknown, OP0(), tmp, tmp2);
            PUSH(res);

            IR * tmp3 = SAFETRANSLATE(table_ref_atomic2_);
            res = new IR(kJoinClause, OPMID("JOIN"), res, tmp3);
        CASEEND
    SWITCHEND

    TRANSLATEEND

}

IR* OptJoinType::translate(vector<IR *> &v_ir_collector){
    TRANSLATESTART
    
    res = new IR(kOptJoinType, str_val_);

    TRANSLATEEND
}

IR* JoinCondition::translate(vector<IR *> &v_ir_collector){
    TRANSLATESTART

    res = SAFETRANSLATE(expr_);
    res = new IR(kJoinCondition, OP0(), res);

    TRANSLATEEND
}

IR* OptSemicolon::translate(vector<IR *> &v_ir_collector){
    TRANSLATESTART

    res = new IR(kOptSemicolon, str_val_);

    TRANSLATEEND
}

IR* IdentCommaList::translate(vector<IR *> &v_ir_collector){
    
    // TRANSLATELIST(kIdentCommaList, v_iden_comma_list_, ",")
    // SWITCHSTART

    // CASESTART(0)
    // auto tmp0 = SAFETRANSLATE(identifier_);
    // auto tmp1 = SAFETRANSLATE(opt_collate_);
    // res = new IR(kIdentCommaList, OP0(), tmp0, tmp1);
    // CASEEND

    // CASESTART(1)
    // auto tmp0 = SAFETRANSLATE(ident_comma_list_);
    // auto tmp1 = SAFETRANSLATE(identifier_);
    // auto tmp2 = SAFETRANSLATE(opt_collate_);
    // res = new IR(kUnknown, OPMID(" , "), tmp0, tmp1);
    // PUSH(res);
    // res = new IR(kIdentCommaList, OP0(), res, tmp2);
    // CASEEND

    // SWITCHEND
    
    // TRANSLATEEND

    TRANSLATESTART
    res = SAFETRANSLATE(v_iden_comma_list_[0]); 
    res = new IR(kIdentCommaList, OP0(), res) ; 
    v_ir_collector.push_back(res);
    if (v_opt_collate_list_[0] != nullptr){
        auto tmp = SAFETRANSLATE(v_opt_collate_list_[0]);
        res = new IR(kIdentCommaList, OP0(), res, tmp);
        v_ir_collector.push_back(res);
        auto tmp2 = SAFETRANSLATE(v_opt_order_type_[0]);
        res = new IR(kIdentCommaList, OP0(), res, tmp2);
        v_ir_collector.push_back(res);
    }

    for(int i = 1; i < v_iden_comma_list_.size(); i++){ 
        IR * tmp = SAFETRANSLATE(v_iden_comma_list_[i]); 
        res = new IR(kIdentCommaList, OPMID(","), res, tmp); 
        v_ir_collector.push_back(res); 
        if (v_opt_collate_list_[i] != nullptr){
            IR * tmp1 = SAFETRANSLATE(v_opt_collate_list_[i]); 
            res = new IR(kIdentCommaList, OPMID(" "), res, tmp1); 
            v_ir_collector.push_back(res); 
        }
        if (v_opt_order_type_[i] != nullptr){
            IR * tmp2 = SAFETRANSLATE(v_opt_order_type_[i]); 
            res = new IR(kIdentCommaList, OPMID(" "), res, tmp2); 
            v_ir_collector.push_back(res); 
        }
    }
    TRANSLATEENDNOPUSH
}

void Opt::deep_delete(){
	delete this;
}


void OptString::deep_delete(){
	delete this;
}


void Program::deep_delete(){
	SAFEDELETE(statement_list_);
	SAFEDELETE(opt_semicolon_);
	delete this;
}


void StatementList::deep_delete(){
	SAFEDELETELIST(v_statement_list_);
    SAFEDELETELIST(v_opt_semicolon_list_);
	delete this;
}


void Statement::deep_delete(){
	SAFEDELETE(optional_hints_);
	SAFEDELETE(preparable_statement_);
	SAFEDELETE(prepare_statement_);
	SAFEDELETE(show_statement_);
    SAFEDELETE(cmd_);
	delete this;
}


void OptionalHints::deep_delete(){
	SAFEDELETE(hint_list_);
	delete this;
}


void PrepareStatement::deep_delete(){
	SAFEDELETE(id_);
	SAFEDELETE(prep_target_que_);
	delete this;
}


void PreparableStatement::deep_delete(){
	delete this;
}


void ShowStatement::deep_delete(){
	SAFEDELETE(table_name_);
	delete this;
}


void Hint::deep_delete(){
	SAFEDELETE(literal_list_);
	SAFEDELETE(id_);
	delete this;
}


void HintList::deep_delete(){
	SAFEDELETELIST(v_hint_list_);
	delete this;
}


void PrepareTargetQuery::deep_delete(){
	delete this;
}


void SelectStatement::deep_delete(){
	SAFEDELETE(opt_with_clause_);
	SAFEDELETE(select_with_paren_);
	SAFEDELETE(select_no_paren_);
	SAFEDELETE(set_operator_);
	SAFEDELETE(select_paren_or_clause_);
	SAFEDELETE(opt_order_);
	SAFEDELETE(opt_limit_);
	delete this;
}


void ImportStatement::deep_delete(){
	SAFEDELETE(import_file_type_);
	SAFEDELETE(file_path_);
	SAFEDELETE(table_name_);
	delete this;
}


void CreateStatement::deep_delete(){
	SAFEDELETE(opt_not_exists_);
	SAFEDELETE(table_name_);
	SAFEDELETE(file_path_);
	SAFEDELETE(column_def_comma_list_);
	SAFEDELETE(select_statement_);
	SAFEDELETE(opt_column_list_);
    SAFEDELETE(opt_unique_);
    SAFEDELETE(index_name_);
    SAFEDELETE(ident_commalist_);
    SAFEDELETE(opt_where_);
    SAFEDELETE(module_name_);
    SAFEDELETE(trigger_declare_);
    SAFEDELETE(trigger_cmd_list_);
    SAFEDELETE(opt_without_rowid_);
	delete this;
}


void InsertStatement::deep_delete(){
    SAFEDELETE(insert_type_);
	SAFEDELETE(table_name_);
	SAFEDELETE(opt_column_list_);
	SAFEDELETE(super_list_);
	SAFEDELETE(select_no_paren_);
    SAFEDELETE(opt_upsert_clause_);
	delete this;
}


void DeleteStatement::deep_delete(){
	SAFEDELETE(table_name_);
	SAFEDELETE(opt_where_);
	delete this;
}


void UpdateStatement::deep_delete(){
	SAFEDELETE(table_ref_name_no_alias_);
	SAFEDELETE(update_clause_comma_list_);
	SAFEDELETE(opt_where_);
	delete this;
}


void DropStatement::deep_delete(){
	SAFEDELETE(opt_exists_);
	SAFEDELETE(table_name_);
	SAFEDELETE(id_);
    SAFEDELETE(schema_name_);
    SAFEDELETE(trigger_name_);
	delete this;
}


void ExecuteStatement::deep_delete(){
	SAFEDELETE(id_);
	SAFEDELETE(opt_literal_list_);
	delete this;
}


void ImportFileType::deep_delete(){
	delete this;
}


void FilePath::deep_delete(){
	delete this;
}


void OptNotExists::deep_delete(){
	delete this;
}


void ColumnDefCommaList::deep_delete(){
	SAFEDELETELIST(v_column_def_comma_list_);
	delete this;
}


void ColumnDef::deep_delete(){
	SAFEDELETE(id_);
	SAFEDELETE(column_type_);
	SAFEDELETE(opt_column_arglist_);
	delete this;
}


void ColumnType::deep_delete(){
	delete this;
}


void OptColumnNullable::deep_delete(){
	delete this;
}


void OptExists::deep_delete(){
	delete this;
}


void OptColumnList::deep_delete(){
	SAFEDELETE(ident_comma_list_);
	delete this;
}


void UpdateClauseCommalist::deep_delete(){
	SAFEDELETELIST(v_update_clause_list_);
	delete this;
}


void UpdateClause::deep_delete(){
	SAFEDELETE(id_);
	SAFEDELETE(expr_);
	delete this;
}


void SelectWithParen::deep_delete(){
	SAFEDELETE(select_no_paren_);
	SAFEDELETE(select_with_paren_);
	delete this;
}


void SelectParenOrClause::deep_delete(){
	SAFEDELETE(select_with_paren_);
	SAFEDELETE(select_clause_);
	delete this;
}


void SelectNoParen::deep_delete(){
	SAFEDELETE(select_clause_);
	SAFEDELETE(opt_order_);
	SAFEDELETE(opt_limit_);
	SAFEDELETE(set_operator_);
	SAFEDELETE(select_paren_or_clause_);
	delete this;
}


void SetOperator::deep_delete(){
	SAFEDELETE(set_type_);
	SAFEDELETE(opt_all_);
	delete this;
}


void SetType::deep_delete(){
	delete this;
}


void OptAll::deep_delete(){
	delete this;
}


void SelectClause::deep_delete(){
	SAFEDELETE(opt_top_);
	SAFEDELETE(opt_distinct_);
	SAFEDELETE(select_list_);
	SAFEDELETE(opt_from_clause_);
	SAFEDELETE(opt_where_);
	SAFEDELETE(opt_group_);
    SAFEDELETE(window_clause_);
	delete this;
}


void OptDistinct::deep_delete(){
	delete this;
}


void SelectList::deep_delete(){
	SAFEDELETE(expr_list_);
	delete this;
}


void FromClause::deep_delete(){
	SAFEDELETE(table_ref_);
	delete this;
}


void OptFromClause::deep_delete(){
	SAFEDELETE(from_clause_);
	delete this;
}


void OptWhere::deep_delete(){
	SAFEDELETE(expr_);
	delete this;
}


void OptGroup::deep_delete(){
	SAFEDELETE(expr_list_);
	SAFEDELETE(opt_having_);
	delete this;
}


void OptHaving::deep_delete(){
	SAFEDELETE(expr_);
	delete this;
}


void OptOrder::deep_delete(){
	SAFEDELETE(order_list_);
	delete this;
}


void OrderList::deep_delete(){
	SAFEDELETELIST(v_order_desc_);
	delete this;
}


void OrderDesc::deep_delete(){
	SAFEDELETE(expr_);
	SAFEDELETE(opt_order_type_);
    SAFEDELETE(opt_null_);
	delete this;
}


void OptOrderType::deep_delete(){
	delete this;
}


void OptTop::deep_delete(){
	SAFEDELETE(int_literal_);
	delete this;
}


void OptLimit::deep_delete(){
	SAFEDELETE(expr1_);
	SAFEDELETE(expr2_);
	delete this;
}


void ExprList::deep_delete(){
	SAFEDELETELIST(v_expr_list_);
	delete this;
}


void LiteralList::deep_delete(){
	SAFEDELETELIST(v_literal_list_);
	delete this;
}


void OptLiteralList::deep_delete(){
	SAFEDELETE(literal_list_);
	delete this;
}


void Alias::deep_delete(){
	SAFEDELETE(id_);
	delete this;
}


void Expr::deep_delete(){
    SAFEDELETE(operand_);
    SAFEDELETE(between_expr_);
    SAFEDELETE(logic_expr_);
    SAFEDELETE(exists_expr_);
    SAFEDELETE(in_expr_);
    SAFEDELETE(cast_expr_);
	delete this;
}


void ExprAlias::deep_delete(){
	SAFEDELETE(expr_);
	SAFEDELETE(opt_alias_);
	delete this;
}


void Operand::deep_delete(){
	SAFEDELETE(expr_);
	SAFEDELETE(select_no_paren_);

	delete this;
}


void BetweenExpr::deep_delete(){
	SAFEDELETE(operand1_);
	SAFEDELETE(operand2_);
	SAFEDELETE(operand3_);
	delete this;
}


void LogicExpr::deep_delete(){
	SAFEDELETE(expr1_);
	SAFEDELETE(expr2_);
	delete this;
}


void ExistsExpr::deep_delete(){
	SAFEDELETE(select_no_paren_);
	delete this;
}


void InExpr::deep_delete(){
	SAFEDELETE(operand_);
	SAFEDELETE(expr_list_);
	SAFEDELETE(select_no_paren_);
	delete this;
}


void ArrayIndex::deep_delete(){
	SAFEDELETE(int_literal_);
	SAFEDELETE(operand_);
	delete this;
}

void ScalarExpr::deep_delete(){
	SAFEDELETE(column_name_);
	SAFEDELETE(literal_);
	delete this;
}


void UnaryExpr::deep_delete(){
	SAFEDELETE(operand_);
    SAFEDELETE(id_);
	delete this;
}


void BinaryExpr::deep_delete(){
	SAFEDELETE(operand2_);
    SAFEDELETE(operand1_);
	SAFEDELETE(comp_expr_);
	delete this;
}


void CompExpr::deep_delete(){
    SAFEDELETE(operand2_);
    SAFEDELETE(operand1_);
    
	delete this;
}


void CaseExpr::deep_delete(){
	SAFEDELETE(case_expr_);
	SAFEDELETE(else_expr_);
	SAFEDELETE(case_list_);
	delete this;
}


void FunctionExpr::deep_delete(){
	SAFEDELETE(id_);
	SAFEDELETE(opt_distinct_);
	SAFEDELETE(expr_list_);
    SAFEDELETE(opt_filter_clause_);
    SAFEDELETE(opt_over_clause_);
	delete this;
}


void ExtractExpr::deep_delete(){
	SAFEDELETE(datetime_field_);
	SAFEDELETE(expr_);
	delete this;
}


void ArrayExpr::deep_delete(){
	SAFEDELETE(expr_list_);
	delete this;
}


void CaseClause::deep_delete(){
	SAFEDELETE(when_expr_);
	SAFEDELETE(then_expr_);
	delete this;
}


void CaseList::deep_delete(){
	SAFEDELETELIST(v_case_list_);
	delete this;
}


void DatetimeField::deep_delete(){
	delete this;
}


void ColumnName::deep_delete(){
	SAFEDELETE(identifier1_);
	SAFEDELETE(identifier2_);
	delete this;
}


void Literal::deep_delete(){
	delete this;
}


void StringLiteral::deep_delete(){
	delete this;
}


void BoolLiteral::deep_delete(){
	delete this;
}


void NumLiteral::deep_delete(){
	SAFEDELETE(int_literal_);
	delete this;
}


void IntLiteral::deep_delete(){
	delete this;
}

void NullLiteral::deep_delete(){
	delete this;
}


void ParamExpr::deep_delete(){
	delete this;
}


void Identifier::deep_delete(){
	delete this;
}


void TableRefCommaList::deep_delete(){
	SAFEDELETELIST(v_table_ref_comma_list_);
	delete this;
}


void TableRefAtomic::deep_delete(){
	SAFEDELETE(nonjoin_table_ref_atomic_);
	SAFEDELETE(join_clause_);
	delete this;
}


void NonjoinTableRefAtomic::deep_delete(){
	SAFEDELETE(table_ref_name_);
	SAFEDELETE(select_statement_);
	SAFEDELETE(opt_table_alias_);
	delete this;
}


void TableRefName::deep_delete(){
	SAFEDELETE(table_name_);
	SAFEDELETE(opt_table_alias_);
	delete this;
}


void TableRefNameNoAlias::deep_delete(){
	SAFEDELETE(table_name_);
	delete this;
}


void TableName::deep_delete(){
	SAFEDELETE(table_name_);
	SAFEDELETE(database_name_);
	delete this;
}


void TableAlias::deep_delete(){
	SAFEDELETE(alias_);
	SAFEDELETE(ident_comma_list_);
	SAFEDELETE(id_);
	delete this;
}


void OptTableAlias::deep_delete(){
	SAFEDELETE(table_alias_);
	delete this;
}


void OptAlias::deep_delete(){
	SAFEDELETE(alias_);
	delete this;
}


void WithClause::deep_delete(){
	SAFEDELETE(with_description_list_);
	delete this;
}


void OptWithClause::deep_delete(){
	SAFEDELETE(with_clause_);
	delete this;
}


void WithDescriptionList::deep_delete(){
	SAFEDELETELIST(v_with_description_list_);
	delete this;
}


void WithDescription::deep_delete(){
	SAFEDELETE(select_with_paren_);
	SAFEDELETE(id_);
	delete this;
}


void JoinClause::deep_delete(){
	SAFEDELETE(table_ref_atomic1_);
	SAFEDELETE(nonjoin_table_ref_atomic_);
	SAFEDELETE(opt_join_type_);
	SAFEDELETE(table_ref_atomic2_);
	SAFEDELETE(column_name_);
	SAFEDELETE(join_condition_);
	delete this;
}


void OptJoinType::deep_delete(){
	delete this;
}


void JoinCondition::deep_delete(){
	SAFEDELETE(expr_);
	delete this;
}


void OptSemicolon::deep_delete(){
    SAFEDELETE(opt_semicolon_);
	delete this;
}


void IdentCommaList::deep_delete(){
	SAFEDELETELIST(v_iden_comma_list_);
    SAFEDELETELIST(v_opt_collate_list_);
    SAFEDELETELIST(v_opt_order_type_);
    // SAFEDELETE(ident_comma_list_);
    // SAFEDELETE(identifier_);
    // SAFEDELETE(opt_collate_);
	delete this;
}



void Cmd::deep_delete(){
    delete this;
}

IR* Cmd::translate(vector<IR*> &v_ir_collector){
    return NULL;
}

void CmdAttach::deep_delete(){
    SAFEDELETE(expr_);
    SAFEDELETE(schema_name_);
    delete this;
}

IR* CmdAttach::translate(vector<IR*> &v_ir_collector){
    TRANSLATESTART
    SWITCHSTART
        CASESTART(0)
            res = SAFETRANSLATE(expr_);
            auto tmp = SAFETRANSLATE(schema_name_);
            res = new IR(kCmdAttach, OP2("ATTACH", "AS"), res, tmp);
        CASEEND
        CASESTART(1)
            res = SAFETRANSLATE(expr_);
            auto tmp = SAFETRANSLATE(schema_name_);
            res = new IR(kCmdAttach, OP2("ATTACH DATABASE", "AS"), res, tmp);
        CASEEND
    SWITCHEND
    TRANSLATEEND
}

IR* CmdReindex::translate(vector<IR*> &v_ir_collector){
    TRANSLATESTART
    SWITCHSTART
        CASESTART(0)
            res = new IR(kCmdReindex, OP1("REINDEX"));
        CASEEND
        CASESTART(1)
            res = SAFETRANSLATE(table_name_);
            res = new IR(kCmdReindex, OP1("REINDEX"), res);
        CASEEND
    SWITCHEND
    TRANSLATEEND
}


void CmdReindex::deep_delete(){
    SAFEDELETE(table_name_);
    delete this;
}

void CmdDetach::deep_delete(){
    SAFEDELETE(schema_name_);
    delete this;
}

IR* CmdDetach::translate(vector<IR*> &v_ir_collector){
    TRANSLATESTART
    SWITCHSTART
        CASESTART(0)
            res = SAFETRANSLATE(schema_name_);
            res = new IR(kCmdDetach, OP1("DETACH"), res);
        CASEEND
        CASESTART(1)
            res = SAFETRANSLATE(schema_name_);
            res = new IR(kCmdDetach, OP1("DETACH DATABASE"), res);
        CASEEND
    SWITCHEND
    TRANSLATEEND
}

void CmdAnalyze::deep_delete(){
    SAFEDELETE(table_name_);
    delete this;
}

IR* CmdAnalyze::translate(vector<IR*> &v_ir_collector){
    TRANSLATESTART
    SWITCHSTART
        CASESTART(0)
            res = new IR(kCmdAnalyze, string("ANALYZE"));
        CASEEND
        CASESTART(1)
            res = SAFETRANSLATE(table_name_);
            res = new IR(kCmdAnalyze, OP1("ANALYZE"), res);
        CASEEND
    SWITCHEND
    TRANSLATEEND
}

void CmdPragma::deep_delete(){
    SAFEDELETE(pragma_key_);
    SAFEDELETE(pragma_value_);
    SAFEDELETE(table_name_);
    delete this;
}

IR* CmdPragma::translate(vector<IR*> &v_ir_collector){
    TRANSLATESTART

    SWITCHSTART
        CASESTART(0)
            auto pk = SAFETRANSLATE(pragma_key_);
            res = new IR(kCmdPragma, OPSTART("PRAGMA"), pk);
        CASEEND
        CASESTART(1)
            auto pk = SAFETRANSLATE(pragma_key_);
            auto pv = SAFETRANSLATE(pragma_value_);
            res = new IR(kCmdPragma, OP2("PRAGMA", "="), pk, pv);
        CASEEND
        CASESTART(2)
            auto pk = SAFETRANSLATE(pragma_key_);
            auto pv = SAFETRANSLATE(pragma_value_);
            res = new IR(kCmdPragma, OP3("PRAGMA", "(", ")"), pk, pv);
        CASEEND
        CASESTART(3)
            res = new IR(kCmdPragma, string("REINDEX"));
        CASEEND
        CASESTART(4)
            auto table_name = SAFETRANSLATE(table_name_);
            res = new IR(kCmdPragma, OPSTART("REINDEX"), table_name);
        CASEEND
        CASESTART(5)
            res = new IR(kCmdPragma, string("ANALYZE"));
        CASEEND
        CASESTART(6)
            auto table_name = SAFETRANSLATE(table_name_);
            res = new IR(kCmdPragma, OPSTART("ANALYZE"), table_name);
        CASEEND
    SWITCHEND
        
    TRANSLATEEND
}


void PragmaKey::deep_delete(){
    SAFEDELETE(pragma_name_);
    SAFEDELETE(schema_name_);
    delete this;
}

IR* PragmaKey::translate(vector<IR*> &v_ir_collector){
    TRANSLATESTART

    auto pn = SAFETRANSLATE(pragma_name_);

    SWITCHSTART
    CASESTART(0)
    res = new IR(kPragmaKey, OP0(), pn);
    CASEEND
    CASESTART(1)
    auto sn = SAFETRANSLATE(schema_name_);
    res = new IR(kPragmaKey, OPMID("."), sn, pn);
    CASEEND
    SWITCHEND
    TRANSLATEEND
}

void PragmaValue::deep_delete(){
    SAFEDELETE(num_literal_);
    SAFEDELETE(string_literal_);
    SAFEDELETE(id_);
    delete this;
}

IR* PragmaValue::translate(vector<IR*> &v_ir_collector){
    TRANSLATESTART
    
    SWITCHSTART
        CASESTART(0)
            res = SAFETRANSLATE(num_literal_);
            res = new IR(kPragmaValue, OP0(), res);
        CASEEND
        CASESTART(1)
            res = SAFETRANSLATE(string_literal_);
            res = new IR(kPragmaValue, OP0(), res);
        CASEEND
        CASESTART(2)
            res = SAFETRANSLATE(id_);
            res = new IR(kPragmaValue, OP0(), res);
        CASEEND
    SWITCHEND

    TRANSLATEEND
}

void PragmaName::deep_delete(){
    SAFEDELETE(id_);
    delete this;
}

IR* PragmaName::translate(vector<IR*> &v_ir_collector){
    TRANSLATESTART
    auto name = SAFETRANSLATE(id_);
    res = new IR(kPragmaName, OP0(), name);
    TRANSLATEEND
}

void SchemaName::deep_delete(){
    SAFEDELETE(id_);
    delete this;
}

IR* SchemaName::translate(vector<IR*> &v_ir_collector){
    TRANSLATESTART
    auto name = SAFETRANSLATE(id_);
    res = new IR(kSchemaName, OP0(), name);
    TRANSLATEEND
}


IR * OptColumnArglist::translate(vector<IR*> &v_ir_collector){
    TRANSLATESTART
    SWITCHSTART
        CASESTART(0)
            auto tmp = SAFETRANSLATE(column_arglist_);
            res = new IR(kOptColumnArglist, OP0(), tmp);
        CASEEND
        CASESTART(1)
            res = new IR(kOptColumnArglist, "");
        CASEEND
    SWITCHEND
    TRANSLATEEND
}

void OptColumnArglist::deep_delete(){
    SAFEDELETE(column_arglist_);
    delete this;
}


IR * ColumnArglist::translate(vector<IR*> &v_ir_collector){
	TRANSLATESTART

    TRANSLATELIST(kColumnArglist, v_column_arg_, " ");

	TRANSLATEENDNOPUSH
}

void ColumnArglist::deep_delete(){
    SAFEDELETELIST(v_column_arg_);
	delete this;
}


IR * ColumnArg::translate(vector<IR*> &v_ir_collector){
	TRANSLATESTART
    SWITCHSTART
        CASESTART(0)
            res = SAFETRANSLATE(opt_on_conflict_);
            res = new IR(kColumnArg, OP1("NULL"), res);
        CASEEND
        CASESTART(1)
            res = SAFETRANSLATE(opt_on_conflict_);
            res = new IR(kColumnArg, OP1("NOT NULL"), res);
        CASEEND
        CASESTART(2)
            auto tmp = SAFETRANSLATE(opt_order_type_);
            auto tmp1 = SAFETRANSLATE(opt_on_conflict_);
            res = new IR(kColumnArg, OP1("PRIMARY KEY"), tmp, tmp1);
            PUSH(res);
            tmp = SAFETRANSLATE(opt_autoinc_);
            res = new IR(kColumnArg, OP0(), res, tmp);
        CASEEND
        CASESTART(3)
            res = SAFETRANSLATE(opt_on_conflict_);
            res = new IR(kColumnArg, OP1("UNIQUE"), res);
        CASEEND
        CASESTART(4)
            res = SAFETRANSLATE(expr_);
            res = new IR(kColumnArg, OP2("GENERATED ALWAYS AS(", ")"), res);
        CASEEND
        CASESTART(5)
            res = SAFETRANSLATE(expr_);
            res = new IR(kColumnArg, OP2("AS(", ")"), res);
        CASEEND
        CASESTART(6)
            res = SAFETRANSLATE(expr_);
            res = new IR(kColumnArg, OP2("CHECK(", ")"), res);
        CASEEND
        CASESTART(7)
            res = SAFETRANSLATE(id_);
            res->id_type_ = id_collation_name;
            res = new IR(kColumnArg, OPSTART("REFERENCES"), res);
        CASEEND
        CASESTART(8)
            if (opt_order_type_ != NULL) {
                res = SAFETRANSLATE(opt_order_type_);
                res = new IR(kColumnArg, OP0(), res);
            } else {
                res = new IR(kColumnArg, "");
            }
        CASEEND
    SWITCHEND
	TRANSLATEEND
}

void ColumnArg::deep_delete(){
    SAFEDELETE(opt_on_conflict_);
    SAFEDELETE(opt_order_type_);
    SAFEDELETE(opt_autoinc_);
    SAFEDELETE(expr_);
    SAFEDELETE(id_);
	delete this;
}


IR * OptOnConflict::translate(vector<IR*> &v_ir_collector){
	TRANSLATESTART

    SWITCHSTART
        CASESTART(0)
            res = SAFETRANSLATE(resolve_type_);
            res = new IR(kOptOnConflict, OP1("ON CONFLICT"), res);
        CASEEND
        CASESTART(1)
            res = new IR(kOptOnConflict, string(""));
        CASEEND
    SWITCHEND

	TRANSLATEEND
}

void OptOnConflict::deep_delete(){
    SAFEDELETE(resolve_type_);
	delete this;
}


IR * ResolveType::translate(vector<IR*> &v_ir_collector){
	TRANSLATESTART
    res = new IR(kResolveType, str_val_);
	TRANSLATEEND
}

void ResolveType::deep_delete(){
	delete this;
}


IR * OptAutoinc::translate(vector<IR*> &v_ir_collector){
	TRANSLATESTART
    res = new IR(kOptAutoinc, str_val_);
	TRANSLATEEND
}

void OptAutoinc::deep_delete(){
	delete this;
}


IR * OptUnique::translate(vector<IR*> &v_ir_collector){
	TRANSLATESTART
    res = new IR(kOptUnique, str_val_);
	TRANSLATEEND
}

void OptUnique::deep_delete(){
	delete this;
}


IR * IndexName::translate(vector<IR*> &v_ir_collector){
	TRANSLATESTART
    res = SAFETRANSLATE(id_);
    res = new IR(kIndexName, OP0(), res);
	TRANSLATEEND
}

void IndexName::deep_delete(){
    SAFEDELETE(id_);
	delete this;
}


IR * TriggerDeclare::translate(vector<IR*> &v_ir_collector){
	TRANSLATESTART
    res = SAFETRANSLATE(opt_tmp_);
    auto tmp = SAFETRANSLATE(opt_not_exists_);
    res = new IR(kUnknown, OPMID("TRIGGER"), res, tmp);
    PUSH(res);
    tmp = SAFETRANSLATE(trigger_name_);
    res = new IR(kUnknown, OP0(), res, tmp);
    PUSH(res);
    tmp = SAFETRANSLATE(opt_trigger_time_);
    res = new IR(kUnknown, OP0(), res, tmp);
    PUSH(res);
    tmp = SAFETRANSLATE(trigger_event_);
    res = new IR(kUnknown, OP0(), res, tmp);
    PUSH(res);
    tmp = SAFETRANSLATE(table_name_);
    res = new IR(kTriggerDeclare, OPMID("ON"), res, tmp);
    PUSH(res);
    tmp = SAFETRANSLATE(opt_for_each_);
    res = new IR(kTriggerDeclare, OP0(), res, tmp);
    PUSH(res);
    tmp = SAFETRANSLATE(opt_when_);
    res = new IR(kTriggerDeclare, OP0(), res, tmp);
	TRANSLATEEND
}

void TriggerDeclare::deep_delete(){
    SAFEDELETE(opt_tmp_);
    SAFEDELETE(opt_not_exists_);
    SAFEDELETE(trigger_name_);
    SAFEDELETE(opt_trigger_time_);
    SAFEDELETE(trigger_event_);
    SAFEDELETE(table_name_);
    SAFEDELETE(opt_for_each_);
    SAFEDELETE(opt_when_);
	delete this;
}


IR * OptTmp::translate(vector<IR*> &v_ir_collector){
	TRANSLATESTART
    res = new IR(kOptTmp, str_val_);
	TRANSLATEEND
}

void OptTmp::deep_delete(){
	delete this;
}


IR * TriggerName::translate(vector<IR*> &v_ir_collector){
	TRANSLATESTART
    res = SAFETRANSLATE(id_);
    res = new IR(kTriggerName, OP0(), res);
	TRANSLATEEND
}

void TriggerName::deep_delete(){
    SAFEDELETE(id_);
	delete this;
}


IR * OptTriggerTime::translate(vector<IR*> &v_ir_collector){
	TRANSLATESTART
    res = new IR(kOptTriggerTime, str_val_);
	TRANSLATEEND
}

void OptTriggerTime::deep_delete(){
	delete this;
}


IR * TriggerEvent::translate(vector<IR*> &v_ir_collector){
	TRANSLATESTART
    SWITCHSTART
        CASESTART(0)
            res = new IR(kTriggerEvent, string("DELETE"));
        CASEEND
        CASESTART(1)
            res = new IR(kTriggerEvent, string("INSERT"));
        CASEEND
        CASESTART(2)
            res = SAFETRANSLATE(opt_of_column_list_);
            res = new IR(kTriggerEvent, OP1("UPDATE"), res);
        CASEEND
    SWITCHEND
	TRANSLATEEND
}

void TriggerEvent::deep_delete(){
    SAFEDELETE(opt_of_column_list_);
	delete this;
}


IR * OptOfColumnList::translate(vector<IR*> &v_ir_collector){
	TRANSLATESTART
    SWITCHSTART
        CASESTART(0)
            res = SAFETRANSLATE(ident_commalist_);
            res = new IR(kOptOfColumnList, OP1("OF"), res);
        CASEEND
        CASESTART(1)
            res = new IR(kOptOfColumnList, string(""));
        CASEEND
    SWITCHEND
	TRANSLATEEND
}

void OptOfColumnList::deep_delete(){
    SAFEDELETE(ident_commalist_);
	delete this;
}


IR * OptForEach::translate(vector<IR*> &v_ir_collector){
	TRANSLATESTART
    res = new IR(kOptForEach, str_val_);
	TRANSLATEEND
}

void OptForEach::deep_delete(){
	delete this;
}


IR * OptWhen::translate(vector<IR*> &v_ir_collector){
	TRANSLATESTART
    SWITCHSTART
        CASESTART(0)
            res = SAFETRANSLATE(expr_);
            res = new IR(kOptWhen, OP1("WHEN"), res);
        CASEEND
        CASESTART(1)
            res = new IR(kOptWhen, string(""));
        CASEEND
    SWITCHEND
	TRANSLATEEND
}

void OptWhen::deep_delete(){
    SAFEDELETE(expr_);
	delete this;
}


IR * TriggerCmdList::translate(vector<IR*> &v_ir_collector){
	TRANSLATESTART
    TRANSLATELIST(kTriggerCmdList, v_trigger_cmd_list_, ";");
    res->op_->suffix_ = ";";
	TRANSLATEENDNOPUSH
}

void TriggerCmdList::deep_delete(){
    SAFEDELETELIST(v_trigger_cmd_list_);
	delete this;
}


IR * TriggerCmd::translate(vector<IR*> &v_ir_collector){
	TRANSLATESTART
    res = SAFETRANSLATE(stmt_);
	TRANSLATEEND
}

void TriggerCmd::deep_delete(){
    SAFEDELETE(stmt_);
	delete this;
}


IR * ModuleName::translate(vector<IR*> &v_ir_collector){
	TRANSLATESTART
    res = SAFETRANSLATE(id_);
    res = new IR(kModuleName, OP0(), res);
	TRANSLATEEND
}

void ModuleName::deep_delete(){
    SAFEDELETE(id_);
	delete this;
}


IR * OptOverClause::translate(vector<IR*> &v_ir_collector){
	TRANSLATESTART
    SWITCHSTART
        CASESTART(0)
            res = SAFETRANSLATE(window_);
            res = new IR(kOptOverClause, OP2("OVER(", ")"), res);
        CASEEND
        CASESTART(1)
            res = SAFETRANSLATE(id_);
            res = new IR(kOptOverClause, OP1("OVER"), res);
        CASEEND
        CASESTART(2)
            res = new IR(kOptOverClause, string(""));
        CASEEND
    SWITCHEND
	TRANSLATEEND
}

void OptOverClause::deep_delete(){
    SAFEDELETE(window_);
    SAFEDELETE(id_);
	delete this;
}


IR * OptFilterClause::translate(vector<IR*> &v_ir_collector){
	TRANSLATESTART
    SWITCHSTART
        CASESTART(0)
            res = SAFETRANSLATE(expr_);
            res = new IR(kOptFilterClause, OP2("FILTER( WHEN", ")"), res);
        CASEEND
        CASESTART(1)
            res = new IR(kOptFilterClause, string(""));
        CASEEND
    SWITCHEND
	TRANSLATEEND
}

void OptFilterClause::deep_delete(){
    SAFEDELETE(expr_);
	delete this;
}


IR * WindowClause::translate(vector<IR*> &v_ir_collector){
	TRANSLATESTART
    
	TRANSLATEEND
}

void WindowClause::deep_delete(){
    SAFEDELETE(windowdefn_list_);
	delete this;
}


IR * WindowDefnList::translate(vector<IR*> &v_ir_collector){
	TRANSLATESTART
    TRANSLATELIST(kWindowDefnList, v_windowdefn_list_, ",");
	TRANSLATEENDNOPUSH
}

void WindowDefnList::deep_delete(){
    SAFEDELETELIST(v_windowdefn_list_);
	delete this;
}


IR * WindowDefn::translate(vector<IR*> &v_ir_collector){
	TRANSLATESTART
    auto id_ir = SAFETRANSLATE(id_);
    auto win_ir = SAFETRANSLATE(window_);
    auto tmp_ir = new IR(kUnknown, OP2("(", ")"), win_ir);
    PUSH(tmp_ir);
    res = new IR(kWindowDefn, OPMID("AS"), id_ir, tmp_ir);
	TRANSLATEEND
}

void WindowDefn::deep_delete(){
    SAFEDELETE(id_);
    SAFEDELETE(window_);
	delete this;
}


IR * Window::translate(vector<IR*> &v_ir_collector){
	TRANSLATESTART

    auto windowname = SAFETRANSLATE(opt_base_window_name_);
    auto opt_order = SAFETRANSLATE(opt_order_);
    auto opt_frame = SAFETRANSLATE(opt_frame_);

    SWITCHSTART
        CASESTART(0)
        auto expr_list = SAFETRANSLATE(expr_list_);
        auto tmp = new IR(kUnknown, OPMID("PARTITION BY"), windowname, expr_list);
        PUSH(tmp);
        tmp = new IR(kUnknown, OP0(), tmp, opt_order);
        PUSH(tmp);
        res = new IR(kWindow, OP0(), tmp, opt_frame);
        CASEEND
        CASESTART(1)
        auto tmp = new IR(kUnknown, OP0(), windowname, opt_order);
        PUSH(tmp);
        res = new IR(kWindow, OP0(), tmp, opt_frame);
        CASEEND
    SWITCHEND

	TRANSLATEEND
}

void Window::deep_delete(){
    SAFEDELETE(opt_base_window_name_);
    SAFEDELETE(expr_list_);
    SAFEDELETE(opt_order_);
    SAFEDELETE(opt_frame_);
	delete this;
}


IR * OptBaseWindowName::translate(vector<IR*> &v_ir_collector){
	TRANSLATESTART
    SWITCHSTART
        CASESTART(0)
            res = SAFETRANSLATE(id_);
            res = new IR(kOptBaseWindowName, OP0(), res);
        CASEEND
        CASESTART(1)
            res = new IR(kOptBaseWindowName, string(""));
        CASEEND
    SWITCHEND
	TRANSLATEEND
}

void OptBaseWindowName::deep_delete(){
    SAFEDELETE(id_);
	delete this;
}


IR * OptFrame::translate(vector<IR*> &v_ir_collector){
	TRANSLATESTART

    

    SWITCHSTART
        CASESTART(0)
            auto range_or_row = SAFETRANSLATE(range_or_rows_);
            auto frame_bound_s = SAFETRANSLATE(frame_bound_s_);
            auto opt_frame_exclude = SAFETRANSLATE(opt_frame_exclude_);
            res = new IR(kUnknown, OP0(), range_or_row, frame_bound_s);
            PUSH(res);
            res = new IR(kOptFrame, OP0(), res, opt_frame_exclude);
        CASEEND
        CASESTART(1)
            auto range_or_row = SAFETRANSLATE(range_or_rows_);
            auto frame_bound_s = SAFETRANSLATE(frame_bound_s_);
            auto opt_frame_exclude = SAFETRANSLATE(opt_frame_exclude_);
            res = SAFETRANSLATE(frame_bound_e_);
            res = new IR(kUnknown, OP2("BEWTEEN", "AND"), frame_bound_s, res);
            PUSH(res);
            res = new IR(kUnknown, OP0(), range_or_row, res);
            PUSH(res);
            res = new IR(kOptFrame, OP0(), res, opt_frame_exclude);
        CASEEND 
        CASESTART(2)
            res = new IR(kOptFrame, string(""));
        CASEEND
    SWITCHEND

	TRANSLATEEND
}

void OptFrame::deep_delete(){
    SAFEDELETE(range_or_rows_);
    SAFEDELETE(frame_bound_e_);
    SAFEDELETE(frame_bound_s_);
    SAFEDELETE(opt_frame_exclude_);
	delete this;
}


IR * RangeOrRows::translate(vector<IR*> &v_ir_collector){
	TRANSLATESTART
    res = new IR(kRangeOrRows, str_val_);
	TRANSLATEEND
}

void RangeOrRows::deep_delete(){
	delete this;
}


IR * FrameBoundS::translate(vector<IR*> &v_ir_collector){
	TRANSLATESTART
    SWITCHSTART
    CASESTART(0)
    res = SAFETRANSLATE(frame_bound_);
    res = new IR(kFrameBoundS, OP0(), res);
    CASEEND
    CASESTART(1)
    res = new IR(kFrameBoundS, string("UNBOUNDED PRECEDING"));
    CASEEND
    SWITCHEND
	TRANSLATEEND
}

void FrameBoundS::deep_delete(){
    SAFEDELETE(frame_bound_);
	delete this;
}


IR * FrameBoundE::translate(vector<IR*> &v_ir_collector){
	TRANSLATESTART
    SWITCHSTART
        CASESTART(0)
            res = SAFETRANSLATE(frame_bound_);
            res = new IR(kFrameBoundE, OP0(), res);
        CASEEND 
        CASESTART(1)
            res = new IR(kFrameBoundE, string("UNBOUNDED FOLLOWING"));
        CASEEND
    SWITCHEND    
	TRANSLATEEND
}

void FrameBoundE::deep_delete(){
    SAFEDELETE(frame_bound_);
	delete this;
}


IR * FrameBound::translate(vector<IR*> &v_ir_collector){
	TRANSLATESTART
    SWITCHSTART
    CASESTART(0)
    res = SAFETRANSLATE(expr_);
    res = new IR(kFrameBound, OPEND("PRECEDING"), res);
    CASEEND
    CASESTART(1)
    res = SAFETRANSLATE(expr_);
    res = new IR(kFrameBound, OPEND("FOLLOWING"), res);
    CASEEND
    CASESTART(2)
    res = new IR(kFrameBound, OP1("CURRENT ROW"));
    CASEEND
    SWITCHEND
	TRANSLATEEND
}

void FrameBound::deep_delete(){
    SAFEDELETE(expr_);
	delete this;
}


IR * OptFrameExclude::translate(vector<IR*> &v_ir_collector){
	TRANSLATESTART
    SWITCHSTART
        CASESTART(0)
            res = SAFETRANSLATE(frame_exclude_);
            res = new IR(kOptFrameExclude, OP1("EXCLUDE"), res);
        CASEEND
        CASESTART(1)
            res = new IR(kOptFrameExclude, string(""));
        CASEEND
    SWITCHEND
	TRANSLATEEND
}

void OptFrameExclude::deep_delete(){
    SAFEDELETE(frame_exclude_);
	delete this;
}


IR * FrameExclude::translate(vector<IR*> &v_ir_collector){
	TRANSLATESTART
    res = new IR(kFrameExclude, str_val_);
	TRANSLATEEND
}

void FrameExclude::deep_delete(){
	delete this;
}


IR * SuperList::translate(vector<IR*> &v_ir_collector){
	TRANSLATESTART
    res = SAFETRANSLATE(v_super_list_[0]);
    res = new IR(kSuperList, OP2("(", ")"), res);
    PUSH(res);
    for(int i=1; i<v_super_list_.size(); i++){
        auto tmp = SAFETRANSLATE(v_super_list_[i]);
        res = new IR(kSuperList, OP3("", ",(", ")"), res, tmp); 
        PUSH(res);
    }
    
	TRANSLATEENDNOPUSH
}

void SuperList::deep_delete(){
    SAFEDELETELIST(v_super_list_);
	delete this;
}

IR*  TableRef::translate(vector<IR *> &v_ir_collector){
	TRANSLATESTART

	SWITCHSTART
	    CASESTART(0)
	        auto tmp1 = SAFETRANSLATE(table_prefix_);
	        auto tmp2 = SAFETRANSLATE(table_name_);
            res = new IR(kTableRef, OP0(), tmp1, tmp2);
            PUSH(res);

	        auto tmp3 = SAFETRANSLATE(opt_alias_);
            res = new IR(kTableRef, OP0(), res, tmp3);
            PUSH(res);
    
	        auto tmp4 = SAFETRANSLATE(opt_index_);
            res = new IR(kTableRef, OP0(), res, tmp4);
            PUSH(res);

	        auto tmp5 = SAFETRANSLATE(opt_on_);
            res = new IR(kTableRef, OP0(), res, tmp5);
            PUSH(res);

	        auto tmp6 = SAFETRANSLATE(opt_using_);
            res = new IR(kTableRef, OP0(), res, tmp6);
	    CASEEND
	    CASESTART(1)
	        auto tmp1 = SAFETRANSLATE(table_prefix_);
	        auto tmp2 = SAFETRANSLATE(table_name_);
            res = new IR(kUnknown, OP0(), tmp1, tmp2);
            PUSH(res);

	        auto tmp3 = SAFETRANSLATE(expr_list_);
            res = new IR(kTableRef, OP3("", "(", ")"), res, tmp3);
            PUSH(res);
    
	        auto tmp4 = SAFETRANSLATE(opt_alias_);
            res = new IR(kTableRef, OP0(), res, tmp4);
            PUSH(res);

	        auto tmp5 = SAFETRANSLATE(opt_on_);
            res = new IR(kTableRef, OP0(), res, tmp5);
            PUSH(res);

	        auto tmp6 = SAFETRANSLATE(opt_using_);
            res = new IR(kTableRef, OP0(), res, tmp6);
	    CASEEND
	    CASESTART(2)
	        auto tmp1 = SAFETRANSLATE(table_prefix_);
	        auto tmp2 = SAFETRANSLATE(select_no_paren_);
            res = new IR(kTableRef, OP3("", "(", ")"), tmp1, tmp2);
            PUSH(res);

	        auto tmp3 = SAFETRANSLATE(opt_alias_);
            res = new IR(kTableRef, OP0(), res, tmp3);
            PUSH(res);
    
	        auto tmp4 = SAFETRANSLATE(opt_on_);
            res = new IR(kTableRef, OP0(), res, tmp4);
            PUSH(res);
    
	        auto tmp5 = SAFETRANSLATE(opt_using_);
            res = new IR(kTableRef, OP0(), res, tmp5);

	    CASEEND
	    CASESTART(3)
	        auto tmp1 = SAFETRANSLATE(table_prefix_);
	        auto tmp2 = SAFETRANSLATE(table_ref_);
            res = new IR(kTableRef, OP3("", "(", ")"), tmp1, tmp2);
            PUSH(res);
    
	        auto tmp3 = SAFETRANSLATE(opt_alias_);
            res = new IR(kTableRef, OP0(), res, tmp3);
            PUSH(res);

	        auto tmp4 = SAFETRANSLATE(opt_on_);
            res = new IR(kTableRef, OP0(), res, tmp4);
            PUSH(res);
    
	        auto tmp5 = SAFETRANSLATE(opt_using_);
            res = new IR(kTableRef, OP0(), res, tmp5);
    
	    CASEEND
	SWITCHEND
	TRANSLATEEND
}


IR*  TablePrefix::translate(vector<IR *> &v_ir_collector){
	TRANSLATESTART

	SWITCHSTART
	    CASESTART(0)
	        auto tmp1 = SAFETRANSLATE(table_ref_);
	        auto tmp2 = SAFETRANSLATE(join_op_);
            res = new IR(kTablePrefix, OP0(), tmp1, tmp2);
	    CASEEND
	    CASESTART(1)
            res = new IR(kTablePrefix, string(""));
	    CASEEND
	SWITCHEND
    
	TRANSLATEEND
}


IR*  JoinOp::translate(vector<IR *> &v_ir_collector){
	TRANSLATESTART

	SWITCHSTART
	CASESTART(0)
    res = new IR(kJoinOp, string(","));
	CASEEND
	CASESTART(1)
    res = new IR(kJoinOp, string("JOIN"));
	CASEEND
	CASESTART(2)
	auto tmp = SAFETRANSLATE(join_kw_);
    res = new IR(kJoinOp, OPEND("JOIN"), tmp);
	CASEEND
	CASESTART(3)
	auto tmp = SAFETRANSLATE(join_kw_);
	auto tmp2 = SAFETRANSLATE(id1_);
    res = new IR(kJoinOp, OPEND("JOIN"), tmp, tmp2);
	CASEEND
	CASESTART(4)
	auto tmp = SAFETRANSLATE(join_kw_);
	auto tmp1 = SAFETRANSLATE(id1_);
	auto tmp2 = SAFETRANSLATE(id2_);
    res = new IR(kUnknown, OP0(), tmp1, tmp2);
    PUSH(res);
    res = new IR(kJoinOp, OPEND("JOIN"), tmp, res);
	CASEEND
	SWITCHEND
	TRANSLATEEND
}


IR*  OptIndex::translate(vector<IR *> &v_ir_collector){
	TRANSLATESTART

	SWITCHSTART
	CASESTART(0)
	auto tmp = SAFETRANSLATE(column_name_);
    res = new IR(kOptIndex, OP1("INDEXED BY"), tmp);
	CASEEND
	CASESTART(1)
    res = new IR(kOptIndex, string("NOT INDEXED"));
	CASEEND
	CASESTART(2)
    res = new IR(kOptIndex, string(""));
	CASEEND
	SWITCHEND
	TRANSLATEEND
}


IR*  OptOn::translate(vector<IR *> &v_ir_collector){
	TRANSLATESTART

	SWITCHSTART
	CASESTART(0)
	auto tmp = SAFETRANSLATE(expr_);
    res = new IR(kOptOn, OP1("ON"), tmp);
	CASEEND
	CASESTART(1)
    res = new IR(kOptOn, string(""));
	CASEEND
	SWITCHEND
	TRANSLATEEND
}


IR*  OptUsing::translate(vector<IR *> &v_ir_collector){
	TRANSLATESTART

	SWITCHSTART
	CASESTART(0)
	auto tmp = SAFETRANSLATE(ident_commalist_);
    res = new IR(kOptUsing, OP3("USING", "(", ")"), NULL, tmp);
	CASEEND
	CASESTART(1)
    res = new IR(kOptUsing, string(""));
	CASEEND
	SWITCHEND
	TRANSLATEEND
}


IR*  JoinKw::translate(vector<IR *> &v_ir_collector){
	TRANSLATESTART
    res = new IR(kJoinKw, str_val_);
	TRANSLATEEND
}

void TableRef::deep_delete(){
	SAFEDELETE(opt_on_);
	SAFEDELETE(opt_alias_);
	SAFEDELETE(expr_list_);
	SAFEDELETE(opt_using_);
	SAFEDELETE(table_name_);
	SAFEDELETE(table_prefix_);
	SAFEDELETE(table_ref_);
	SAFEDELETE(opt_index_);
	SAFEDELETE(select_no_paren_);
	delete this;
}

void TablePrefix::deep_delete(){
	SAFEDELETE(table_ref_);
	SAFEDELETE(join_op_);
	delete this;
}

void JoinOp::deep_delete(){
	SAFEDELETE(join_kw_);
	SAFEDELETE(id1_);
	SAFEDELETE(id2_);
	delete this;
}

void OptIndex::deep_delete(){
	SAFEDELETE(column_name_);
	delete this;
}

void OptOn::deep_delete(){
	SAFEDELETE(expr_);
	delete this;
}

void OptUsing::deep_delete(){
	SAFEDELETE(ident_commalist_);
	delete this;
}

void JoinKw::deep_delete(){
	delete this;
}

void CastExpr::deep_delete(){
	SAFEDELETE(column_type_);
	SAFEDELETE(expr_);
	delete this;
}

IR*  CastExpr::translate(vector<IR *> &v_ir_collector){
	TRANSLATESTART

	auto tmp0 = SAFETRANSLATE(expr_);
	auto tmp1 = SAFETRANSLATE(column_type_);
	res = new IR(kUnknown, OP3("CAST (", "AS", ")"), tmp0, tmp1);
	

	TRANSLATEEND
}

void AlterStatement::deep_delete(){
	SAFEDELETE(table_name1_);
    SAFEDELETE(table_name2_);
	SAFEDELETE(column_def_);
	SAFEDELETE(opt_column_);
	SAFEDELETE(column_name1_);
    SAFEDELETE(column_name2_);
	delete this;
}

IR*  AlterStatement::translate(vector<IR *> &v_ir_collector){
	TRANSLATESTART

	SWITCHSTART
		CASESTART(0)
			auto tmp0 = SAFETRANSLATE(table_name1_);
			auto tmp1 = SAFETRANSLATE(table_name2_);
			res = new IR(kAlterStatement, OP2("ALTER TABLE", "RENAME TO"), tmp0, tmp1);
		CASEEND
		CASESTART(1)
			auto tmp0 = SAFETRANSLATE(table_name1_);
			auto tmp1 = SAFETRANSLATE(opt_column_);
		    auto tmp2 = SAFETRANSLATE(column_name1_);
			auto tmp3 = SAFETRANSLATE(column_name2_);
			res = new IR(kUnknown, OP2("ALTER TABLE", "RENAME"), tmp0, tmp1);
		    PUSH(res);
		    res = new IR(kUnknown, OP0(), res, tmp2);
		    PUSH(res);
		    res = new IR(kAlterStatement, OPMID("TO"), res, tmp3);
		CASEEND
		CASESTART(2)
			auto tmp0 = SAFETRANSLATE(table_name1_);
			auto tmp1 = SAFETRANSLATE(opt_column_);
		    auto tmp2 = SAFETRANSLATE(column_def_);
			res = new IR(kUnknown, OP2("ALTER TABLE", "ADD"), tmp0, tmp1);
		    PUSH(res);
		    res = new IR(kAlterStatement, OP0(), res, tmp2);
		CASEEND
	SWITCHEND
	TRANSLATEEND
}

void OptColumn::deep_delete(){
	delete this;
}

IR*  OptColumn::translate(vector<IR *> &v_ir_collector){
	TRANSLATESTART

	SWITCHSTART
		CASESTART(0)
				res = new IR(kOptColumn, str_val_);
		CASEEND
		CASESTART(1)
				res = new IR(kOptColumn, str_val_);
		CASEEND
	SWITCHEND

	TRANSLATEEND
}

void CmdRelease::deep_delete(){
    SAFEDELETE(savepoint_name_);

    delete this;
}


IR* CmdRelease::translate(vector<IR *> &v_ir_collector){
    TRANSLATESTART
    SWITCHSTART
        CASESTART(0)
            res = SAFETRANSLATE(savepoint_name_);
            res = new IR(kCmdRelease, OP1("RELEASE SAVEPOINT"), res);
        CASEEND
        CASESTART(1)
            res = SAFETRANSLATE(savepoint_name_);
            res = new IR(kCmdRelease, OP1("RELEASE"), res);
        CASEEND
    SWITCHEND
    TRANSLATEEND
}

void SavepointName::deep_delete(){
    SAFEDELETE(id_);

    delete this;
}


IR* SavepointName::translate(vector<IR *> &v_ir_collector){
    TRANSLATESTART
    
    res = SAFETRANSLATE(id_);
    res = new IR(kSavepointName, OP0(), res);
    
    TRANSLATEEND
}

void VacuumStatement::deep_delete(){
    SAFEDELETE(opt_schema_name_);
    SAFEDELETE(file_path_);

    delete(this);
}

IR* VacuumStatement::translate(vector<IR *> &v_ir_collector){
    TRANSLATESTART

    SWITCHSTART
        CASESTART(0)
            auto tmp0 = SAFETRANSLATE(opt_schema_name_);
            auto tmp1 = SAFETRANSLATE(file_path_);
            res = new IR(kVacuumStatement, OP2("VACUUM", "INTO"), tmp0, tmp1);
        CASEEND
        CASESTART(1)
            auto tmp0 = SAFETRANSLATE(opt_schema_name_);
            res = new IR(kVacuumStatement, OP1("VACUUM"), tmp0);
        CASEEND
    SWITCHEND

    TRANSLATEEND
}

void OptSchemaName::deep_delete(){
    SAFEDELETE(schema_name_);
    
    delete this;
}

IR*  OptSchemaName::translate(vector<IR *> &v_ir_collector){
    TRANSLATESTART

    SWITCHSTART
        CASESTART(0)
            auto tmp0 = SAFETRANSLATE(schema_name_);
            res = new IR(kOptSchemaName, OP0(), tmp0);
        CASEEND
        CASESTART(1)
            res = new IR(kOptSchemaName, string(""));
        CASEEND
    SWITCHEND

    TRANSLATEEND
}

void RollbackStatement::deep_delete(){
    SAFEDELETE(opt_transaction_);
    SAFEDELETE(opt_to_savepoint_);

    delete this;
}

IR*  RollbackStatement::translate(vector<IR *> &v_ir_collector){
    TRANSLATESTART

    auto tmp0 = SAFETRANSLATE(opt_transaction_);
    auto tmp1 = SAFETRANSLATE(opt_to_savepoint_);
    res = new IR(kRollbackStatement, OP1("ROLLBACK"), tmp0, tmp1);

    TRANSLATEEND
}

void OptTransaction::deep_delete(){
    delete this;
}

IR*  OptTransaction::translate(vector<IR *> &v_ir_collector){
    TRANSLATESTART

    SWITCHSTART
            CASESTART(0)
                res = new IR(kOptTransaction, str_val_);
            CASEEND
            CASESTART(1)
                res = new IR(kOptTransaction, str_val_);
            CASEEND
    SWITCHEND

    TRANSLATEEND
}

void OptToSavepoint::deep_delete(){
    SAFEDELETE(savepoint_name_);
        
    delete this;
}

IR*  OptToSavepoint::translate(vector<IR *> &v_ir_collector){
    TRANSLATESTART

    SWITCHSTART
        CASESTART(0)
            auto tmp0 = SAFETRANSLATE(savepoint_name_);
            res = new IR(kOptToSavepoint, OP1("TO"), tmp0);
        CASEEND
        CASESTART(1)
            auto tmp0 = SAFETRANSLATE(savepoint_name_);
            res = new IR(kOptToSavepoint, OP1("TO SAVEPOINT"), tmp0);
        CASEEND
        CASESTART(2)
            res = new IR(kOptToSavepoint, string(""));
        CASEEND
    SWITCHEND
    
    TRANSLATEEND
}

void BeginStatement::deep_delete(){
    SAFEDELETE(opt_transaction_);

    delete this;
}

IR*  BeginStatement::translate(vector<IR *> &v_ir_collector){
        TRANSLATESTART

        SWITCHSTART
            CASESTART(0)
                auto tmp0 = SAFETRANSLATE(opt_transaction_);
                res = new IR(kBeginStatement, OP1("BEGIN"), tmp0);
            CASEEND
            CASESTART(1)
                auto tmp0 = SAFETRANSLATE(opt_transaction_);
                res = new IR(kBeginStatement, OP1("BEGIN DEFFERED"), tmp0);
            CASEEND
            CASESTART(2)
                auto tmp0 = SAFETRANSLATE(opt_transaction_);
                res = new IR(kBeginStatement, OP1("BEGIN IMEDIATE"), tmp0);
            CASEEND
            CASESTART(3)
                auto tmp0 = SAFETRANSLATE(opt_transaction_);
                res = new IR(kBeginStatement, OP1("BEGIN EXCLUSIVE"), tmp0);
            CASEEND
        SWITCHEND

        TRANSLATEEND
}

void CommitStatement::deep_delete(){
    SAFEDELETE(opt_transaction_);

    delete this;
}

IR*  CommitStatement::translate(vector<IR *> &v_ir_collector){
    TRANSLATESTART

    SWITCHSTART
        CASESTART(0)
            auto tmp0 = SAFETRANSLATE(opt_transaction_);
            res = new IR(kCommitStatement, OP1("COMMIT"), tmp0);
        CASEEND
        CASESTART(1)
            auto tmp0 = SAFETRANSLATE(opt_transaction_);
            res = new IR(kCommitStatement, OP1("END"), tmp0);
        CASEEND
    SWITCHEND
    
    TRANSLATEEND
}


void UpsertClause::deep_delete(){
    SAFEDELETE(assign_list_);
    SAFEDELETE(indexed_column_list_);
    SAFEDELETE(opt_where1_);
    SAFEDELETE(opt_where2_);

    delete this;
}

IR*  UpsertClause::translate(vector<IR *> &v_ir_collector){
    TRANSLATESTART

    SWITCHSTART
        CASESTART(0)
            res = new IR(kUpsertClause, OPSTART("ON CONFLICT DO NOTHING"));
        CASEEND
        CASESTART(1)
            auto tmp0 = SAFETRANSLATE(assign_list_);
            auto tmp1 = SAFETRANSLATE(opt_where1_);
            res = new IR(kUpsertClause, OP1("ON CONFLICT DO UPDATE SET"), tmp0, tmp1);
        CASEEND
        CASESTART(2)
            auto tmp0 = SAFETRANSLATE(indexed_column_list_);
            auto tmp1 = SAFETRANSLATE(opt_where1_);
            res = new IR(kUpsertClause, OP2("ON CONFLICT (", ")"), tmp0, tmp1);
        CASEEND
        CASESTART(3)
            auto tmp0 = SAFETRANSLATE(indexed_column_list_);
            auto tmp1 = SAFETRANSLATE(opt_where1_);
            auto tmp2 = SAFETRANSLATE(assign_list_);
            auto tmp3 = SAFETRANSLATE(opt_where2_);
            res = new IR(kUpsertClause, OP2("ON CONFLICT (", ")"), tmp0, tmp1);
            PUSH(res);
            res = new IR(kUpsertClause, OPMID("DO UPDATE SET"), res, tmp2);
            PUSH(res);
            res = new IR(kUpsertClause, OP0(), res, tmp3);
        CASEEND
    SWITCHEND
    
    TRANSLATEEND
}

void IndexedColumnList::deep_delete(){
    SAFEDELETELIST(v_indexed_column_list_);

    delete this;
}

IR*  IndexedColumnList::translate(vector<IR *> &v_ir_collector){
    TRANSLATESTART

    TRANSLATELIST(kIndexedColumnList, v_indexed_column_list_, ",")

    TRANSLATEENDNOPUSH
}

void IndexedColumn::deep_delete(){
    SAFEDELETE(opt_collate_);
    SAFEDELETE(expr_);
    SAFEDELETE(opt_order_type_);

    delete this;
}

IR*  IndexedColumn::translate(vector<IR *> &v_ir_collector){
    TRANSLATESTART

    auto tmp0 = SAFETRANSLATE(expr_);
    auto tmp1 = SAFETRANSLATE(opt_collate_);
    auto tmp2 = SAFETRANSLATE(opt_order_type_);
    res = new IR(kIndexedColumn, OP0(), tmp0, tmp1);
    PUSH(res);
    res = new IR(kIndexedColumn, OP0(), res, tmp2);
    
    TRANSLATEEND
}

void OptCollate::deep_delete(){
    SAFEDELETE(collation_name_);

    delete this;
}

IR*  OptCollate::translate(vector<IR *> &v_ir_collector){
    TRANSLATESTART

    SWITCHSTART
        CASESTART(0)
            auto tmp0 = SAFETRANSLATE(collation_name_);
            res = new IR(kOptCollate, OP1("COLLATE"), tmp0);
        CASEEND
        CASESTART(1)
            res = new IR(kOptCollate, str_val_);
        CASEEND
    SWITCHEND

    TRANSLATEEND
}


void AssignList::deep_delete(){
    SAFEDELETELIST(v_assign_list_);

    delete this;
}

IR*  AssignList::translate(vector<IR *> &v_ir_collector){
    TRANSLATESTART

    TRANSLATELIST(kAssignList, v_assign_list_, ",");

    TRANSLATEENDNOPUSH
}

void OptNull::deep_delete(){
    delete this;
}

IR*  OptNull::translate(vector<IR *> &v_ir_collector){
    TRANSLATESTART

    res = new IR(kOptNull, str_val_);

    TRANSLATEEND
}

void AssignClause::deep_delete(){
    SAFEDELETE(expr_);
    SAFEDELETE(column_name_list_);

    delete this;
}

IR*  AssignClause::translate(vector<IR *> &v_ir_collector){
    TRANSLATESTART

    auto tmp0 = SAFETRANSLATE(column_name_list_);
    auto tmp1 = SAFETRANSLATE(expr_);
    res = new IR(kAssignClause, OP1("="), tmp0, tmp1);

    TRANSLATEEND
}

void ColumnNameList::deep_delete(){
    SAFEDELETELIST(v_column_name_list_);

    delete this;
}

IR*  ColumnNameList::translate(vector<IR *> &v_ir_collector){
    TRANSLATESTART

    TRANSLATELIST(kColumnNameList, v_column_name_list_, ",");

    TRANSLATEENDNOPUSH
}

void CollationName::deep_delete(){
    SAFEDELETE(id_);

    delete this;
}

IR* CollationName::translate(vector<IR*> &v_ir_collector){
    TRANSLATESTART

    auto name = SAFETRANSLATE(id_);
    res = new IR(kCollationName, OP0(), name);

    TRANSLATEEND
}

void OptUpsertClause::deep_delete(){
    SAFEDELETE(upsert_clause_);

    delete this;
}

IR* OptUpsertClause::translate(vector<IR*> &v_ir_collector){
    TRANSLATESTART

    SWITCHSTART
        CASESTART(0)
            res = SAFETRANSLATE(upsert_clause_);
            res = new IR(kOptUpsertClause, OP0(), res);
        CASEEND
        CASESTART(1)
            res = new IR(kOptUpsertClause, string(""));
        CASEEND
    SWITCHEND

    TRANSLATEEND
}<|MERGE_RESOLUTION|>--- conflicted
+++ resolved
@@ -1544,19 +1544,11 @@
 
 
 IR* ParamExpr::translate(vector<IR *> &v_ir_collector){
-<<<<<<< HEAD
-    TRANSLATESTART
-
-    res = new IR(kParamExpr, string("?"));
-
-    TRANSLATEEND
-=======
      TRANSLATESTART
 
      res = new IR(kParamExpr, string("?"));
 
      TRANSLATEEND
->>>>>>> 4af027c8
 }
 
 IR* Identifier::translate(vector<IR *> &v_ir_collector){
