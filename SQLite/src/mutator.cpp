#include "../include/mutator.h"
#include "../include/ast.h"
#include "../include/define.h"
#include "../include/utils.h"

#include "../parser/bison_parser.h"
#include "../parser/flex_lexer.h"

#include "../oracle/sqlite_norec.h"
#include "../oracle/sqlite_oracle.h"

#include <sys/resource.h>
#include <sys/time.h>

#include <algorithm>
#include <assert.h>
#include <cfloat>
#include <climits>
#include <cstdio>
#include <deque>
#include <fstream>

using namespace std;

vector<string> Mutator::value_libary;
map<string, vector<string>> Mutator::m_tables;
vector<string> Mutator::v_table_names;

void Mutator::set_dump_library(bool to_dump) { this->dump_library = to_dump; }

IR *Mutator::deep_copy_with_record(const IR *root, const IR *record) {

  IR *left = NULL, *right = NULL, *copy_res;

  if (root->left_)
    left = deep_copy_with_record(root->left_, record);
  if (root->right_)
    right = deep_copy_with_record(root->right_, record);

  if (root->op_ != NULL)
    copy_res = new IR(
        root->type_,
        OP3(root->op_->prefix_, root->op_->middle_, root->op_->suffix_), left,
        right, root->f_val_, root->str_val_, root->name_, root->mutated_times_);
  else
    copy_res = new IR(root->type_, NULL, left, right, root->f_val_,
                      root->str_val_, root->name_, root->mutated_times_);

  copy_res->id_type_ = root->id_type_;

  if (root == record && record != NULL) {
    this->record_ = copy_res;
  }

  return copy_res;
}

bool Mutator::check_node_num(IR *root, unsigned int limit) {

  auto v_statements = extract_statement(root);
  bool is_good = true;

  for (auto stmt : v_statements) {
    // cerr << "For current query stmt: " << root->to_string() << endl;
    // cerr << calc_node(stmt) << endl;
    if (calc_node(stmt) > limit) {
      is_good = false;
      break;
    }
  }

  return is_good;
}

vector<string *> Mutator::mutate_all(vector<IR *> &v_ir_collector) {
  vector<string *> res;
  set<unsigned long> res_hash;
  IR *root = v_ir_collector[v_ir_collector.size() - 1];

  p_oracle->mark_all_valid_node(v_ir_collector);

  for (auto old_ir : v_ir_collector) {

    if (old_ir == root || old_ir->type_ == kProgram ||
        old_ir->is_node_struct_fixed)
      continue;
<<<<<<< HEAD

    // cerr << "\n\n\nLooking at ir node: " << ir->to_string() << endl;
    vector<IR *> v_mutated_ir = mutate(old_ir);

    for (auto new_ir : v_mutated_ir) {

=======

    // cerr << "\n\n\nLooking at ir node: " << ir->to_string() << endl;
    vector<IR *> v_mutated_ir = mutate(old_ir);

    for (auto new_ir : v_mutated_ir) {

>>>>>>> e325d202
      if (!root->swap_node(old_ir, new_ir)) {
        new_ir->deep_drop();
        continue;
      }

      if (!check_node_num(root, 300)) {
        root->swap_node(new_ir, old_ir);
        new_ir->deep_drop();
        continue;
      }

      string tmp = root->to_string();
      unsigned tmp_hash = hash(tmp);
      if (res_hash.find(tmp_hash) != res_hash.end()) {
        root->swap_node(new_ir, old_ir);
        new_ir->deep_drop();
        continue;
      }

      string *new_str = new string(tmp);
      res_hash.insert(tmp_hash);
      res.push_back(new_str);

      root->swap_node(new_ir, old_ir);
      new_ir->deep_drop();
    }
  }

  return res;
}

vector<IR *> Mutator::parse_query_str_get_ir_set(string &query_str) {
  vector<IR *> ir_set;

  auto p_strip_sql = parser(query_str.c_str());
  if (p_strip_sql == NULL)
    return ir_set;

  try {
    auto root_ir = p_strip_sql->translate(ir_set);
  } catch (...) {
    p_strip_sql->deep_delete();

    for (auto ir : ir_set)
      ir->drop();

    ir_set.clear();
    return ir_set;
  }

  int unique_id_for_node = 0;
  for (auto ir : ir_set)
    ir->uniq_id_in_tree_ = unique_id_for_node++;

  p_strip_sql->deep_delete();
  return ir_set;
}

int Mutator::get_ir_libary_2D_hash_kStatement_size() {
  return this->ir_libary_2D_hash_[kStatement].size();
}

void Mutator::init(string f_testcase, string f_common_string, string pragma) {

  ifstream input_test(f_testcase);
  string line;

  // init lib from multiple sql
  while (getline(input_test, line)) {
<<<<<<< HEAD

    vector<IR *> v_ir = parse_query_str_get_ir_set(line);
    if (v_ir.size() <= 0) {
      cerr << "failed to parse: " << line << endl;
      continue;
    }

    string strip_sql = extract_struct(v_ir.back());
    v_ir.back()->deep_drop();
    v_ir.clear();

=======

    vector<IR *> v_ir = parse_query_str_get_ir_set(line);
    if (v_ir.size() <= 0) {
      cerr << "failed to parse: " << line << endl;
      continue;
    }

    string strip_sql = extract_struct(v_ir.back());
    v_ir.back()->deep_drop();
    v_ir.clear();

>>>>>>> e325d202
    v_ir = parse_query_str_get_ir_set(strip_sql);
    if (v_ir.size() <= 0) {
      cerr << "failed to parse after extract_struct:" << endl
           << line << endl
           << strip_sql << endl;
      continue;
    }

    add_all_to_library(v_ir.back());
    v_ir.back()->deep_drop();
  }

  // init utils::m_tables
  vector<string> v_tmp = {"haha1", "haha2", "haha3"};
  v_table_names.insert(v_table_names.end(), v_tmp.begin(), v_tmp.end());
  m_tables["haha1"] = {"fuzzing_column0_1", "fuzzing_column1_1",
                       "fuzzing_column2_1"};
  m_tables["haha2"] = {"fuzzing_column0_2", "fuzzing_column1_2",
                       "fuzzing_column2_2"};
  m_tables["haha3"] = {"fuzzing_column0_3", "fuzzing_column1_3",
                       "fuzzing_column2_3"};

  // init value_libary
  vector<string> value_lib_init = {std::to_string(0),
                                   std::to_string((unsigned long)LONG_MAX),
                                   std::to_string((unsigned long)ULONG_MAX),
                                   std::to_string((unsigned long)CHAR_BIT),
                                   std::to_string((unsigned long)SCHAR_MIN),
                                   std::to_string((unsigned long)SCHAR_MAX),
                                   std::to_string((unsigned long)UCHAR_MAX),
                                   std::to_string((unsigned long)CHAR_MIN),
                                   std::to_string((unsigned long)CHAR_MAX),
                                   std::to_string((unsigned long)MB_LEN_MAX),
                                   std::to_string((unsigned long)SHRT_MIN),
                                   std::to_string((unsigned long)INT_MIN),
                                   std::to_string((unsigned long)INT_MAX),
                                   std::to_string((unsigned long)SCHAR_MIN),
                                   std::to_string((unsigned long)SCHAR_MIN),
                                   std::to_string((unsigned long)UINT_MAX),
                                   std::to_string((unsigned long)FLT_MAX),
                                   std::to_string((unsigned long)DBL_MAX),
                                   std::to_string((unsigned long)LDBL_MAX),
                                   std::to_string((unsigned long)FLT_MIN),
                                   std::to_string((unsigned long)DBL_MIN),
                                   std::to_string((unsigned long)LDBL_MIN)};
  value_libary.insert(value_libary.begin(), value_lib_init.begin(),
                      value_lib_init.end());

  string_libary.push_back("x");
  string_libary.push_back("v0");
  string_libary.push_back("v1");

  ifstream input_pragma("./pragma");
  string s;
  cout << "start init pragma" << endl;
  while (getline(input_pragma, s)) {
    if (s.empty())
      continue;
    auto pos = s.find('=');
    if (pos == string::npos)
      continue;

    string k = s.substr(0, pos - 1);
    string v = s.substr(pos + 2);
    if (find(cmds_.begin(), cmds_.end(), k) == cmds_.end())
      cmds_.push_back(k);
    m_cmd_value_lib_[k].push_back(v);
  }

  relationmap[id_column_name] = id_top_table_name;
  relationmap[id_table_name] = id_top_table_name;
  relationmap[id_index_name] = id_top_table_name;
  relationmap[id_create_column_name] = id_create_table_name;
  relationmap[id_pragma_value] = id_pragma_name;
  cross_map[id_top_table_name] = id_create_table_name;
  relationmap_alternate[id_create_column_name] = id_top_table_name;
  return;
}

vector<IR *> Mutator::mutate(IR *input) {
  vector<IR *> res;

  // if(!lucky_enough_to_be_mutated(input->mutated_times_)){
  //     return res; // return a empty set if the IR is not mutated
  // }

  res.push_back(strategy_delete(input));
  res.push_back(strategy_insert(input));
  res.push_back(strategy_replace(input));

  // may do some simple filter for res, like removing some duplicated cases

  input->mutated_times_ += res.size();
  for (auto i : res) {
    if (i == NULL)
      continue;
    i->mutated_times_ = input->mutated_times_;
  }
  return res;
}

string Mutator::validate(IR *root) {

  if (root == NULL)
    return "";

  return validate(root->to_string());
}

string Mutator::validate(string query) {

  vector<IR *> ir_set = parse_query_str_get_ir_set(query);
  if (ir_set.size() == 0)
    return "";

  IR *root = ir_set.back();

<<<<<<< HEAD
=======
  /* This might not be a good method to remove kOptGroup in some cases */
  // if (this->p_oracle->oracle_type == "TLP") {
  //   deque<IR *> dfs = {root};
  //     while(dfs.empty() != true){
  //         auto node = dfs.front();
  //         dfs.pop_front();

  //         if(node->type_ == kOptGroup) {
  //             cerr << "############ found ########" << endl;
  //             return "";
  //           }
  //         if(node->left_) dfs.push_back(node->left_);
  //         if(node->right_) dfs.push_back(node->right_);
  //     }
  // }

>>>>>>> e325d202
  reset_counter();
  vector<IR *> ordered_ir;
  // debug(root, 0);
  auto graph = build_dependency_graph(root, relationmap, cross_map, ordered_ir);
  fix_graph(graph, root, ordered_ir);

  string tmp = fix(root);
  root->deep_drop();
  return tmp;
}

// find tree node whose identifier type can be handled
//
// NOTE: identifier type is different from IR type
//
static void collect_ir(IR *root, set<IDTYPE> &type_to_fix,
                       vector<IR *> &ir_to_fix) {
  auto idtype = root->id_type_;

  if (root->left_) {
    collect_ir(root->left_, type_to_fix, ir_to_fix);
  }

  if (type_to_fix.find(idtype) != type_to_fix.end()) {
    ir_to_fix.push_back(root);
  }

  if (root->right_) {
    collect_ir(root->right_, type_to_fix, ir_to_fix);
  }
}

static IR *search_mapped_ir(IR *ir, IDTYPE idtype) {
  deque<IR *> to_search = {ir};

  while (to_search.empty() != true) {
    auto node = to_search.front();
    to_search.pop_front();

    if (node->id_type_ == idtype)
      return node;
    ;
    if (node->left_)
      to_search.push_back(node->left_);
    if (node->right_)
      to_search.push_back(node->right_);
  }

  // vector<IR*> to_search;
  // vector<IR*> backup;
  // to_search.push_back(ir);
  // while(!to_search.empty()){
  //    for(auto i: to_search){
  //        if(i->id_type_ == idtype){
  //            return i;
  //        }
  //        if(i->left_){
  //            backup.push_back(i->left_);
  //        }
  //        if(i->right_){
  //            backup.push_back(i->right_);
  //        }
  //    }
  //    to_search = move(backup);
  //    backup.clear();
  //}
  return NULL;
}

// propagate relionship between subqueries. The logic is correct
//
// graph.second relies on graph.first
// crossmap.first relies on crossmap.second
//
// so we should propagate the dependency via
// graph.second -> graph.first = crossmap.first -> crossmap.second
//
void cross_stmt_map(map<IR *, set<IR *>> &graph, vector<IR *> &ir_to_fix,
                    map<IDTYPE, IDTYPE> &cross_map) {
  for (auto m : cross_map) {
    vector<IR *> value;
    vector<IR *> key;

    for (auto &k : graph) {
      if (k.first->id_type_ == m.first) {
        key.push_back(k.first);
      }
    }

    for (auto &k : ir_to_fix) {
      if (k->id_type_ == m.second) {
        value.push_back(k);
      }
    }

    if (key.empty())
      return;
    for (auto val : value) {
      graph[key[get_rand_int(key.size())]].insert(val);
    }
  }
}

// randomly build connection between top_table_name and table_name
//
// top_table_name does not rely on others, while table_name relies on some
// top_table_name
//
void toptable_map(map<IR *, set<IR *>> &graph, vector<IR *> &ir_to_fix,
                  vector<IR *> &toptable) {
  vector<IR *> tablename;
  for (auto ir : ir_to_fix) {
    if (ir->id_type_ == id_table_name) {
      tablename.push_back(ir);
    } else if (ir->id_type_ == id_top_table_name) {
      toptable.push_back(ir);
    }
  }
  if (toptable.empty())
    return;
  for (auto k : tablename) {
    auto r = get_rand_int(toptable.size());
    graph[toptable[r]].insert(k);
  }
}

vector<IR *> Mutator::extract_statement(IR *root) {
  vector<IR *> res;
  deque<IR *> bfs = {root};

  while (bfs.empty() != true) {
    auto node = bfs.front();
    bfs.pop_front();

    if (node->type_ == kStatement)
      res.push_back(node);
    if (node->left_)
      bfs.push_back(node->left_);
    if (node->right_)
      bfs.push_back(node->right_);
  }

  return res;
}

// find all subqueries (SELECT statement)
//
// find all SelectCore subtree, and save them in the returned vector
// save the mapping from the subtree address to subtree into 2nd arg
//
vector<IR *> Mutator::cut_subquery(IR *program, TmpRecord &m_save) {

  vector<IR *> res;
  vector<IR *> v_statements;
  deque<IR *> dfs = {program};

  while (dfs.empty() != true) {
    auto node = dfs.front();
    dfs.pop_front();

    if (node->type_ == kStatement)
      v_statements.push_back(node);
    if (node->left_)
      dfs.push_back(node->left_);
    if (node->right_)
      dfs.push_back(node->right_);
  }

  reverse(v_statements.begin(), v_statements.end());
  for (auto &stmt : v_statements) {
    deque<IR *> q_bfs = {stmt};
    res.push_back(stmt);

    while (!q_bfs.empty()) {
      auto cur = q_bfs.front();
      q_bfs.pop_front();

      if (cur->left_) {
        q_bfs.push_back(cur->left_);
        if (cur->left_->type_ == kSelectCore) {
          res.push_back(cur->left_);
          m_save[cur] = make_pair(0, cur->left_);
          cur->detach_node(cur->left_);
        }
      }

      if (cur->right_) {
        q_bfs.push_back(cur->right_);
        if (cur->right_->type_ == kSelectCore) {
          res.push_back(cur->right_);
          m_save[cur] = make_pair(1, cur->right_);
          cur->detach_node(cur->right_);
        }
      }
    }
  }
  return res;
}

bool Mutator::add_back(TmpRecord &m_save) {

  for (auto &i : m_save) {

    IR *parent = i.first;
    int is_right = i.second.first;
    IR *child = i.second.second;

    if (is_right)
      parent->update_right(child);
    else
      parent->update_left(child);
  }

  return true;
}

// build the dependency graph between names, for example, the column name
// should belong to one column of one already created table. The dependency
// is denfined in the "relationmap" global variable
//
// The result is a map, where the value is a set of IRs, which are dependents
// of the key
map<IR *, set<IR *>>
Mutator::build_dependency_graph(IR *root, map<IDTYPE, IDTYPE> &relationmap,
                                map<IDTYPE, IDTYPE> &cross_map,
                                vector<IR *> &ordered_ir) {

  map<IR *, set<IR *>> graph;
  TmpRecord m_save;
  set<IDTYPE> type_to_fix;

  for (auto &iter : relationmap) {
    type_to_fix.insert(iter.first);
    type_to_fix.insert(iter.second);
  }

  vector<IR *> subqueries = cut_subquery(root, m_save);

  // cout << subqueries.size() << endl;

  for (IR *subquery : subqueries) {

    // cout << "subquery" << endl;
    // debug(subquery, 0);

    vector<IR *> ir_to_fix;
    collect_ir(subquery, type_to_fix, ir_to_fix);
    for (auto ii : ir_to_fix) {
      ordered_ir.push_back(ii);
    }
    cross_stmt_map(graph, ir_to_fix, cross_map);
    vector<IR *> v_top_table;
    toptable_map(graph, ir_to_fix, v_top_table);

    // cout << "size of ir_to_fix: " << ir_to_fix.size() << endl;

    for (auto ir : ir_to_fix) {

      auto idtype = ir->id_type_;

      // set.empty() returns whether the set is empty,
      // but the result is not used here
      // graph[ir].empty();

      if (relationmap.find(idtype) == relationmap.end()) {
        continue;
      }

      auto curptr = ir;
      bool flag = false;

      while (true) {

        IR *pptr = subquery->locate_parent(curptr);
        if (pptr == NULL)
          break;

        while (pptr->left_ == NULL || pptr->right_ == NULL) {
          curptr = pptr;
          pptr = subquery->locate_parent(curptr);
          if (pptr == NULL) {
            flag = true;
            break;
          }
        }
        if (flag)
          break;

        auto to_search_child = pptr->left_;
        if (pptr->left_ == curptr) {
          to_search_child = pptr->right_;
        }

        auto match_ir = search_mapped_ir(to_search_child, relationmap[idtype]);

        if (match_ir == NULL &&
            relationmap_alternate.find(idtype) != relationmap_alternate.end())
          match_ir =
              search_mapped_ir(to_search_child, relationmap_alternate[idtype]);

        if (match_ir != NULL) {
          if (ir->type_ == kColumnName && ir->left_ != NULL) {
            if (v_top_table.size() > 0)
              match_ir = v_top_table[get_rand_int(v_top_table.size())];
            graph[match_ir].insert(ir->left_);
            if (ir->right_) {
              graph[match_ir].insert(ir->right_);
              ir->left_->id_type_ = id_table_name;
              ir->right_->id_type_ = id_column_name;
              ir->id_type_ = id_whatever;
            }
          } else {
            // cout << "graph: " << endl;
            // debug(match_ir, 0);
            // debug(ir, 0);
            // cout << endl << endl;
            graph[match_ir].insert(ir);
          }
          break;
        }
        curptr = pptr;
      }
    }
  }

  add_back(m_save);
  return graph;
}

IR *Mutator::strategy_delete(IR *cur) {
  assert(cur);
  MUTATESTART

  DOLEFT
  res = cur->deep_copy();
  if (res->left_ != NULL)
    res->left_->deep_drop();
  res->update_left(NULL);

  DORIGHT
  res = cur->deep_copy();
  if (res->right_ != NULL)
    res->right_->deep_drop();
  res->update_right(NULL);

  DOBOTH
  res = cur->deep_copy();
  if (res->left_ != NULL)
    res->left_->deep_drop();
  if (res->right_ != NULL)
    res->right_->deep_drop();
  res->update_left(NULL);
  res->update_right(NULL);

  MUTATEEND
}

IR *Mutator::strategy_insert(IR *cur) {

  assert(cur);

  if (cur->type_ == kStatementList) {
    auto new_right = get_from_libary_with_left_type(cur->type_);
    if (new_right != NULL) {
      auto res = cur->deep_copy();
      auto new_res = new IR(kStatementList, OPMID(";"), res, new_right);
      return new_res;
    }
  }

  if (cur->right_ == NULL && cur->left_ != NULL) {
    auto left_type = cur->left_->type_;
    auto new_right = get_from_libary_with_left_type(left_type);
    if (new_right != NULL) {
      auto res = cur->deep_copy();
      res->update_right(new_right);
      return res;
    }
  }

  else if (cur->right_ != NULL && cur->left_ == NULL) {
    auto right_type = cur->right_->type_;
    auto new_left = get_from_libary_with_right_type(right_type);
    if (new_left != NULL) {
      auto res = cur->deep_copy();
      res->update_left(new_left);
      return res;
    }
  }

  return get_from_libary_with_type(cur->type_);
}

IR *Mutator::strategy_replace(IR *cur) {
  assert(cur);

  MUTATESTART

  DOLEFT
  res = cur->deep_copy();
  if (res->left_ == NULL)
    break;

  auto new_node = get_from_libary_with_type(res->left_->type_);

  if (new_node != NULL) {
    if (res->left_ != NULL) {
      new_node->id_type_ = res->left_->id_type_;
    }
  }
  if (res->left_ != NULL)
    res->left_->deep_drop();
  res->update_left(new_node);

  DORIGHT
  res = cur->deep_copy();
  if (res->right_ == NULL)
    break;

  auto new_node = get_from_libary_with_type(res->right_->type_);
  if (new_node != NULL) {
    if (res->right_ != NULL) {
      new_node->id_type_ = res->right_->id_type_;
    }
  }
  if (res->right_ != NULL)
    res->right_->deep_drop();
  res->update_right(new_node);

  DOBOTH
  res = cur->deep_copy();
  if (res->left_ == NULL || res->right_ == NULL)
    break;

  auto new_left = get_from_libary_with_type(res->left_->type_);
  auto new_right = get_from_libary_with_type(res->right_->type_);

  if (new_left != NULL) {
    if (res->left_ != NULL) {
      new_left->id_type_ = res->left_->id_type_;
    }
  }

  if (new_right != NULL) {
    if (res->right_ != NULL) {
      new_right->id_type_ = res->right_->id_type_;
    }
  }

  if (res->left_)
    res->left_->deep_drop();
  if (res->right_)
    res->right_->deep_drop();
  res->update_left(new_left);
  res->update_right(new_right);

  MUTATEEND

  return res;
}

bool Mutator::lucky_enough_to_be_mutated(unsigned int mutated_times) {
  if (get_rand_int(mutated_times + 1) < LUCKY_NUMBER) {
    return true;
  }
  return false;
}

IR *Mutator::get_from_libary_with_type(IRTYPE type_) {
  /* Given a data type, return a randomly selected prevously seen IR node that
     matched the given type. If nothing has found, return an empty
     kStringLiteral.
  */

  vector<IR *> current_ir_set;
  IR *current_ir_root;
  vector<pair<string *, int>> &all_matching_node = real_ir_set[type_];
  IR *return_matched_ir_node = NULL;

  if (all_matching_node.size() > 0) {
    /* Pick a random matching node from the library. */
    int random_idx = get_rand_int(all_matching_node.size());
    std::pair<string *, int> &selected_matched_node =
        all_matching_node[random_idx];
    string *p_current_query_str = selected_matched_node.first;
    int unique_node_id = selected_matched_node.second;

    /* Reconstruct the IR tree. */
    current_ir_set = parse_query_str_get_ir_set(*p_current_query_str);
    if (current_ir_set.size() <= 0)
      return new IR(kStringLiteral, "");
    current_ir_root = current_ir_set.back();

    /* Retrive the required node, deep copy it, clean up the IR tree and return.
     */
    IR *matched_ir_node = current_ir_set[unique_node_id];
    if (matched_ir_node != NULL) {
      if (matched_ir_node->type_ != type_) {
        current_ir_root->deep_drop();
        return new IR(kStringLiteral, "");
      }
      // return_matched_ir_node = matched_ir_node->deep_copy();
      return_matched_ir_node = matched_ir_node;
      current_ir_root->detach_node(return_matched_ir_node);
    }

    current_ir_root->deep_drop();

    if (return_matched_ir_node != NULL) {
      // cerr << "\n\n\nSuccessfuly with_type: with string: " <<
      // return_matched_ir_node->to_string() << endl;
      return return_matched_ir_node;
    }
  }

  return new IR(kStringLiteral, "");
}

IR *Mutator::get_from_libary_with_left_type(IRTYPE type_) {
  /* Given a left_ type, return a randomly selected prevously seen right_ node
     that share the same parent. If nothing has found, return NULL.
  */

  vector<IR *> current_ir_set;
  IR *current_ir_root;
  vector<pair<string *, int>> &all_matching_node = left_lib_set[type_];
  IR *return_matched_ir_node = NULL;

  if (all_matching_node.size() > 0) {
    /* Pick a random matching node from the library. */
    int random_idx = get_rand_int(all_matching_node.size());
    std::pair<string *, int> &selected_matched_node =
        all_matching_node[random_idx];
    string *p_current_query_str = selected_matched_node.first;
    int unique_node_id = selected_matched_node.second;

    /* Reconstruct the IR tree. */
    current_ir_set = parse_query_str_get_ir_set(*p_current_query_str);
    if (current_ir_set.size() <= 0)
      return NULL;
    current_ir_root = current_ir_set.back();

    /* Retrive the required node, deep copy it, clean up the IR tree and return.
     */
    IR *matched_ir_node = current_ir_set[unique_node_id];
    if (matched_ir_node != NULL) {
      if (matched_ir_node->left_->type_ != type_) {
        current_ir_root->deep_drop();
        return NULL;
      }
      // return_matched_ir_node = matched_ir_node->right_->deep_copy();;  // Not
      // returnning the matched_ir_node itself, but its right_ child node!
      return_matched_ir_node = matched_ir_node->right_;
      current_ir_root->detach_node(return_matched_ir_node);
    }

    current_ir_root->deep_drop();

    if (return_matched_ir_node != NULL) {
      // cerr << "\n\n\nSuccessfuly left_type: with string: " <<
      // return_matched_ir_node->to_string() << endl;
      return return_matched_ir_node;
    }
  }

  return NULL;
}

IR *Mutator::get_from_libary_with_right_type(IRTYPE type_) {
  /* Given a right_ type, return a randomly selected prevously seen left_ node
     that share the same parent. If nothing has found, return NULL.
  */

  vector<IR *> current_ir_set;
  IR *current_ir_root;
  vector<pair<string *, int>> &all_matching_node = right_lib_set[type_];
  IR *return_matched_ir_node = NULL;

  if (all_matching_node.size() > 0) {
    /* Pick a random matching node from the library. */
    std::pair<string *, int> &selected_matched_node =
        all_matching_node[get_rand_int(all_matching_node.size())];
    string *p_current_query_str = selected_matched_node.first;
    int unique_node_id = selected_matched_node.second;

    /* Reconstruct the IR tree. */
    current_ir_set = parse_query_str_get_ir_set(*p_current_query_str);
    if (current_ir_set.size() <= 0)
      return NULL;
    current_ir_root = current_ir_set.back();

    /* Retrive the required node, deep copy it, clean up the IR tree and return.
     */
    IR *matched_ir_node = current_ir_set[unique_node_id];
    if (matched_ir_node != NULL) {
      if (matched_ir_node->right_->type_ != type_) {
        current_ir_root->deep_drop();
        return NULL;
      }
      // return_matched_ir_node = matched_ir_node->left_->deep_copy();  // Not
      // returnning the matched_ir_node itself, but its left_ child node!
      return_matched_ir_node = matched_ir_node->left_;
      current_ir_root->detach_node(return_matched_ir_node);
    }

    current_ir_root->deep_drop();

    if (return_matched_ir_node != NULL) {
      // cerr << "\n\n\nSuccessfuly right_type: with string: " <<
      // return_matched_ir_node->to_string() << endl;
      return return_matched_ir_node;
    }
  }

  return NULL;
}

unsigned long Mutator::get_library_size() {
  unsigned long res = 0;

  for (auto &i : real_ir_set) {
    res += 1;
  }

  for (auto &i : left_lib_set) {
    res += 1;
  }

  for (auto &i : right_lib_set) {
    res += 1;
  }

  return res;
}

bool Mutator::is_stripped_str_in_lib(string stripped_str) {
  stripped_str = extract_struct(stripped_str);
  unsigned long str_hash = hash(stripped_str);
  if (stripped_string_hash_.find(str_hash) != stripped_string_hash_.end())
    return true;
  stripped_string_hash_.insert(str_hash);
  return false;
}

/* add_to_library supports only one stmt at a time,
 * add_all_to_library is responsible to split the
 * the current IR tree into single query stmts.
 * This function is not responsible to free the input IR tree.
 */
void Mutator::add_all_to_library(IR *ir, const vector<int> &explain_diff_id) {
  add_all_to_library(ir->to_string(), explain_diff_id);
}

/*  Save an interesting query stmt into the mutator library.
 *
 *   The uniq_id_in_tree_ should be, more idealy, being setup and kept unchanged
 * once an IR tree has been reconstructed. However, there are some difficulties
 * there. For example, how to keep the uniqueness and the fix order of the
 * unique_id_in_tree_ for each node in mutations. Therefore, setting and
 * checking the uniq_id_in_tree_ variable in every nodes of an IR tree are only
 * done when necessary by calling this funcion and
 * get_from_library_with_[_,left,right]_type. We ignore this unique_id_in_tree_
 * in other operations of the IR nodes. The unique_id_in_tree_ is setup based on
 * the order of the ir_set vector, returned from Program*->translate(ir_set).
 *
 */

void Mutator::add_all_to_library(string whole_query_str,
                                 const vector<int> &explain_diff_id) {

  /* If the query_str is empty. Ignored and return. */
  bool is_empty = true;
  for (int i = 0; i < whole_query_str.size(); i++) {
    char c = whole_query_str[i];
    if (!isspace(c) && c != '\n' && c != '\0') {
      is_empty = false; // Not empty.
      break;
    } // Empty
  }

  if (is_empty)
    return;

  vector<string> queries_vector = string_splitter(whole_query_str, ";");
  int i = 0; // For counting oracle valid stmt IDs.
  for (auto current_query : queries_vector) {
    trim_string(current_query);
    current_query += ";";
    // check the validity of the IR here
    // The unique_id_in_tree_ variable are being set inside the parsing func.
    vector<IR *> ir_set = parse_query_str_get_ir_set(current_query);
    if (ir_set.size() == 0)
      continue;

    IR *root = ir_set[ir_set.size() - 1];

    if (p_oracle->is_oracle_valid_stmt(current_query)) {
      if (std::find(explain_diff_id.begin(), explain_diff_id.end(), i) !=
          explain_diff_id.end()) {
        add_to_valid_lib(root, current_query, true);
      } else {
        add_to_valid_lib(root, current_query, false);
      }
      ++i; // For counting oracle valid stmt IDs.
    } else {
      add_to_library(root, current_query);
    }

    root->deep_drop();
  }
}

void Mutator::add_to_valid_lib(IR *ir, string &select,
                               const bool is_explain_diff) {

  unsigned long p_hash = hash(select);

  if (norec_hash.find(p_hash) != norec_hash.end())
    return;

  norec_hash[p_hash] = true;

  string *new_select = new string(select);

  all_query_pstr_set.insert(new_select);
  all_valid_pstr_vec.push_back(new_select);

  if (is_explain_diff && use_cri_val)
    all_cri_valid_pstr_vec.push_back(new_select);

  if (this->dump_library) {
    std::ofstream f;
    f.open("./norec-select", std::ofstream::out | std::ofstream::app);
    f << *new_select << endl;
    f.close();
  }

  add_to_library_core(ir, new_select);

  return;
}

void Mutator::add_to_library(IR *ir, string &query) {

  if (query == "")
    return;

  NODETYPE p_type = ir->type_;
  unsigned long p_hash = hash(query);

  if (ir_libary_2D_hash_[p_type].find(p_hash) !=
      ir_libary_2D_hash_[p_type].end()) {
    /* query not interesting enough. Ignore it and clean up. */
    return;
  }
  ir_libary_2D_hash_[p_type].insert(p_hash);

  string *p_query_str = new string(query);
  all_query_pstr_set.insert(p_query_str);
  // all_valid_pstr_vec.push_back(p_query_str);

  if (this->dump_library) {
    std::ofstream f;
    f.open("./normal-lib", std::ofstream::out | std::ofstream::app);
    f << *p_query_str << endl;
    f.close();
  }

  add_to_library_core(ir, p_query_str);

  // get_memory_usage();  // Debug purpose.

  return;
}

void Mutator::add_to_library_core(IR *ir, string *p_query_str) {
  /* Save an interesting query stmt into the mutator library. Helper function
   * for Mutator::add_to_library();
   */

  if (*p_query_str == "")
    return;

  int current_unique_id = ir->uniq_id_in_tree_;
  bool is_skip_saving_current_node = false; //

  NODETYPE p_type = ir->type_;
  NODETYPE left_type = kEmpty, right_type = kEmpty;

  unsigned long p_hash = hash(ir->to_string());
  if (p_type != kProgram && ir_libary_2D_hash_[p_type].find(p_hash) !=
                                ir_libary_2D_hash_[p_type].end()) {
    /* current node not interesting enough. Ignore it and clean up. */
    return;
  }
  if (p_type != kProgram)
    ir_libary_2D_hash_[p_type].insert(p_hash);

  if (!is_skip_saving_current_node)
    real_ir_set[p_type].push_back(
        std::make_pair(p_query_str, current_unique_id));

  // Update right_lib, left_lib
  if (ir->right_ && ir->left_ && !is_skip_saving_current_node) {
    left_type = ir->left_->type_;
    right_type = ir->right_->type_;
    left_lib_set[left_type].push_back(std::make_pair(
        p_query_str, current_unique_id)); // Saving the parent node id. When
                                          // fetching, use current_node->right.
    right_lib_set[right_type].push_back(std::make_pair(
        p_query_str, current_unique_id)); // Saving the parent node id. When
                                          // fetching, use current_node->left.
  }

  if (this->dump_library) {

    std::ofstream f;
    f.open("./append-core", std::ofstream::out | std::ofstream::app);
    f << *p_query_str << " node_id: " << current_unique_id << endl;
    f.close();
  }

  if (ir->left_) {
    add_to_library_core(ir->left_, p_query_str);
  }

  if (ir->right_) {
    add_to_library_core(ir->right_, p_query_str);
  }

  return;
}

void Mutator::get_memory_usage() {

  static unsigned long old_use = 0;

  std::ofstream f;
  // f.rdbuf()->pubsetbuf(0, 0);
  f.open("./memlog.txt", std::ofstream::out | std::ofstream::app);

  struct rusage usage;
  getrusage(RUSAGE_SELF, &usage);

  unsigned long use = usage.ru_maxrss * 1024;

  // if (use - old_use < 1024 * 1024)
  //   return;

  f << "-------------------------------------\n";
  f << "memory use:  " << use << "\n";
  old_use = use;

  unsigned long total_size = 0;

  // unsigned long size_2D_hash = 0;
  // for (auto &i : ir_libary_2D_hash_)
  //   size_2D_hash += i.second.size() * 8;
  // f << "2D hash size:" << size_2D_hash
  //      << "\t - " << size_2D_hash * 1.0 / use << "\n";
  // total_size += size_2D_hash;

  // unsigned long size_2D = 0;
  // for(auto &i: ir_libary_2D_)
  //   size_2D += i.second.size() * 8;
  // f << "2D size:     " << size_2D
  //      << "\t - " << size_2D * 1.0 / use << "\n";
  // total_size += size_2D;

  // unsigned long size_left = 0;
  // for(auto &i: left_lib)
  //   size_left += i.second.size() * 8;;
  // f << "left size:   " << size_left
  //      << "\t - " << size_left * 1.0 / use << "\n";
  // total_size += size_left;

  // unsigned long size_right = 0;
  // for(auto &i: right_lib)
  //   size_right += i.second.size();
  // f << "right size:  " << size_right
  //      << "\t - " << size_right * 1.0 / use << "\n";
  // total_size += size_right;

  unsigned long size_value = 0;
  size_value += value_libary.size() * 8;
  f << "value size:   " << size_value << "\t - " << size_value * 1.0 / use
    << "\n";
  total_size += size_value;

  unsigned long size_m_tables = 0;
  for (auto &i : m_tables)
    for (auto &j : i.second)
      size_m_tables += j.capacity();
  ;
  f << "m_tables size:" << size_m_tables << "\t - " << size_m_tables * 1.0 / use
    << "\n";
  total_size += size_m_tables;

  unsigned long size_v_table_names = 0;
  for (auto &i : v_table_names)
    size_v_table_names += i.capacity();
  ;
  f << "v_tbl size:   " << size_v_table_names << "\t - "
    << size_v_table_names * 1.0 / use << "\n";
  total_size += size_v_table_names;

  unsigned long size_string_libary = 0;
  for (auto &i : string_libary)
    size_string_libary += i.capacity();
  f << "str lib size :" << size_string_libary << "\t - "
    << size_string_libary * 1.0 / use << "\n";
  total_size += size_string_libary;

  unsigned long size_real_ir_set_str_libary = 0;
  for (auto i : all_query_pstr_set)
    size_real_ir_set_str_libary += i->capacity();
  f << "all_saved_query_str size :" << size_real_ir_set_str_libary << "\t - "
    << size_real_ir_set_str_libary * 1.0 / use << "\n";
  total_size += size_real_ir_set_str_libary;

  f << "total size:  " << total_size << "\t - " << total_size * 1.0 / use
    << "\n";

  f.close();
}

unsigned long Mutator::hash(string sql) {
  return fuzzing_hash(sql.c_str(), sql.size());
}

unsigned long Mutator::hash(IR *root) { return this->hash(root->to_string()); }

void Mutator::debug(IR *root, unsigned level) {

  for (unsigned i = 0; i < level; i++)
    cout << " ";

  cout << get_string_by_ir_type(root->type_) << ": "
       << get_string_by_id_type(root->id_type_) << endl;

  if (root->left_)
    debug(root->left_, level + 1);
  if (root->right_)
    debug(root->right_, level + 1);
}

Mutator::~Mutator() {
  cout << "HERE" << endl;

  for (auto iter : all_query_pstr_set) {
    delete iter;
  }
}

void Mutator::fix_one(map<IR *, set<IR *>> &graph, IR *fixed_key,
                      set<IR *> &visited) {
  if (fixed_key->id_type_ == id_create_table_name) {
    string tablename = fixed_key->str_val_;
    auto &colums = m_tables[tablename];
    for (auto &val : graph[fixed_key]) {
      if (val->id_type_ == id_create_column_name) {
        string new_column = gen_id_name();
        colums.push_back(new_column);
        val->str_val_ = new_column;
        visited.insert(val);
      } else if (val->id_type_ == id_top_table_name) {
        val->str_val_ = tablename;
        visited.insert(val);
        fix_one(graph, val, visited);
      }
    }
  } else if (fixed_key->id_type_ == id_top_table_name) {
    string tablename = fixed_key->str_val_;
    auto &colums = m_tables[tablename];

    for (auto &val : graph[fixed_key]) {

      switch (val->id_type_) {

      case id_column_name: {
        val->str_val_ = vector_rand_ele(colums);
        visited.insert(val);
        break;
      }

      case id_table_name: {
        val->str_val_ = tablename;
        visited.insert(val);
        break;
      }

      case id_index_name: {
        string new_index = gen_id_name();
        val->str_val_ = new_index;
        // cout << "index name: " << new_index << endl;
        // m_tables[new_index] = m_tables[tablename];
        // v_table_names.push_back(new_index);
        break;
      }

      case id_create_column_name: {
        string new_column = gen_id_name();
        colums.push_back(new_column);
        val->str_val_ = new_column;
        visited.insert(val);
        break;
      }
      }
    }
  }
}

//    relationmap[id_column_name] = id_top_table_name;
//    relationmap[id_table_name] = id_top_table_name;
//    relationmap[id_index_name] = id_top_table_name;
//    relationmap[id_create_column_name] = id_create_table_name;
//    relationmap[id_pragma_value] = id_pragma_name;
//
void Mutator::fix_graph(map<IR *, set<IR *>> &graph, IR *root,
                        vector<IR *> &ordered_ir) {
  set<IR *> visited;

  reset_database();
  for (auto ir : ordered_ir) {

    if (visited.find(ir) != visited.end())
      continue;
    visited.insert(ir);

    auto dependencies = graph[ir];
    if (dependencies.empty()) {

      if (ir->id_type_ == id_column_name) {

        // there are two possibllity we visit the column_name node first:
        //
        // 1. this is a standalone column_name -- it does not depend on others
        //    in this case, likely wrong mutate, just allocate random name
        //
        // 2. we will find its dependecies later, like top_table_name, etc
        //    in this case, we can skip the assignment, but it does not hurt
        //    even if we assign it some value as it will be anyway overwritten
        //
        string tablename = vector_rand_ele(v_table_names);
        // cout << "tablename: " << tablename << endl;
        auto &colums = m_tables[tablename];
        ir->str_val_ = vector_rand_ele(colums);
        // cout << "column name: " << ir->str_val_ << endl;
        continue;
      }
    }

    switch (ir->id_type_) {

    case id_create_table_name:
<<<<<<< HEAD

      ir->str_val_ = gen_id_name();
      v_table_names.push_back(ir->str_val_);
      // cout << "create_table_name: " << ir->str_val_ << endl;
      fix_one(graph, ir, visited);
      break;

    case id_top_table_name:

      ir->str_val_ = vector_rand_ele(v_table_names);
      // cout << "top_table_name: " << ir->str_val_ << endl;
      fix_one(graph, ir, visited);
      break;

=======

      ir->str_val_ = gen_id_name();
      v_table_names.push_back(ir->str_val_);
      // cout << "create_table_name: " << ir->str_val_ << endl;
      fix_one(graph, ir, visited);
      break;

    case id_top_table_name:

      ir->str_val_ = vector_rand_ele(v_table_names);
      // cout << "top_table_name: " << ir->str_val_ << endl;
      fix_one(graph, ir, visited);
      break;

>>>>>>> e325d202
    case id_index_name:

      // FIXME: handle index name
      // cout << "id_index_name: " << endl;
      break;

    default:

      // cerr << ir->id_type_ << endl;
      // cerr << "this: " << ir->to_string() << endl;

      // if (ir->get_parent()) {
      //  cerr << "parent: " << ir->get_parent()->to_string() << endl;

      //  if (ir->get_parent()->get_parent()) {
      //    cerr << "p parent: " << ir->get_parent()->get_parent()->to_string()
      //    << endl;

      //    if (ir->get_root())
      //      cerr << "root: " << ir->get_root()->to_string() << endl;
      //  }
      //}
      break;
    }
  }
}

/* tranverse ir in the order: _right ==> root ==> left_ */

string Mutator::fix(IR *root) {

  string res = "";
  _fix(root, res);
  trim_string(res);
  return res;
}

void Mutator::_fix(IR *root, string &res) {

  auto *right_ = root->right_, *left_ = root->left_;
  auto *op_ = root->op_;
  auto type_ = root->type_;
  auto str_val_ = root->str_val_;
  auto f_val_ = root->f_val_;
  auto int_val_ = root->int_val_;
  auto id_type_ = root->id_type_;

  if (type_ == kIdentifier && id_type_ == id_database_name) {

    res += "main";
    return;
  }

  if (type_ == kIdentifier && id_type_ == id_schema_name) {

    res += "sqlite_master";
    return;
  }

  if (type_ == kPragmaStatement) {

    string key = "";
    int lib_size = cmds_.size();
    if (lib_size != 0) {
      key = cmds_[get_rand_int(lib_size)];
      res += ("PRAGMA " + key);
    } else
      return;

    int value_size = m_cmd_value_lib_[key].size();
    string value = m_cmd_value_lib_[key][get_rand_int(value_size)];
    if (!value.compare("_int_")) {
      value = string("=") + value_libary[get_rand_int(value_libary.size())];
    } else if (!value.compare("_empty_")) {
      value = "";
    } else if (!value.compare("_boolean_")) {
      if (get_rand_int(2) == 0)
        value = "=false";
      else
        value = "=true";
    } else {
      value = "=" + value;
    }
    if (!value.empty())
      res += value + ";";
    return;
  }

  if (type_ == kFilePath || type_ == kOptOrderType || type_ == kColumnType ||
      type_ == kSetOperator || type_ == kOptJoinType || type_ == kOptDistinct ||
      type_ == kNullLiteral) {
    res += str_val_;
    return;
  }

  if (type_ == kStringLiteral) {
    auto s = string_libary[get_rand_int(string_libary.size())];
    res += "'" + s + "'";
    return;
  }

  if (type_ == kNumericLiteral) {
    res += value_libary[get_rand_int(value_libary.size())];
    return;
  }

  if (type_ == kconst_str) {
    res += string_libary[get_rand_int(string_libary.size())];
    return;
  }

  if (!str_val_.empty()) {
    res += str_val_;
    return;
  }

  if (op_ != NULL)
    res += op_->prefix_ + " ";

  if (left_ != NULL) {
    _fix(left_, res);
    res += " ";
  }

  if (op_ != NULL)
    res += op_->middle_ + " ";

  if (right_ != NULL) {
    _fix(right_, res);
    res += " ";
  }

  if (op_ != NULL)
    res += op_->suffix_;

  return;
}

unsigned int Mutator::calc_node(IR *root) {
  unsigned int res = 0;
  if (root->left_)
    res += calc_node(root->left_);
  if (root->right_)
    res += calc_node(root->right_);

  return res + 1;
}

string Mutator::extract_struct(string query) {

  vector<IR *> original_ir_tree = parse_query_str_get_ir_set(query);

  string res = "";

  if (original_ir_tree.size() > 0) {

    IR *root = original_ir_tree[original_ir_tree.size() - 1];
    res = extract_struct(root);
    root->deep_drop();
  }

  return res;
}

string Mutator::extract_struct(IR *root) {

  string res = "";
  _extract_struct(root, res);
  trim_string(res);
  return res;
}

void Mutator::_extract_struct(IR *root, string &res) {

  static int counter = 0;
  auto *right_ = root->right_, *left_ = root->left_;
  auto *op_ = root->op_;
  auto type_ = root->type_;
  auto str_val_ = root->str_val_;

  if (type_ == kColumnName && str_val_ == "*") {
    res += str_val_;
    return;
  }

  if (type_ == kOptOrderType || type_ == kNullLiteral || type_ == kColumnType ||
      type_ == kSetOperator || type_ == kOptJoinType || type_ == kOptDistinct) {
    res += str_val_;
    return;
  }

  if (root->id_type_ != id_whatever && root->id_type_ != id_module_name) {
    res += "x";
    return;
  }

  if (type_ == kStringLiteral) {
    string str_val = str_val_;
    str_val.erase(std::remove(str_val.begin(), str_val.end(), '\''),
                  str_val.end());
    str_val.erase(std::remove(str_val.begin(), str_val.end(), '"'),
                  str_val.end());
    string magic_string = magic_string_generator(str_val);
    unsigned long h = hash(magic_string);
    if (string_libary_hash_.find(h) == string_libary_hash_.end()) {

      string_libary.push_back(magic_string);
      string_libary_hash_.insert(h);
    }
    res += "'y'";
    return;
  }

  if (type_ == kNumericLiteral) {
    unsigned long h = hash(root->str_val_);
    if (value_library_hash_.find(h) == value_library_hash_.end()) {
      value_libary.push_back(root->str_val_);
    }
    res += "10";
    return;
  }

  if (type_ == kFilePath) {
    res += "'file_name'";
    return;
  }

  if (!str_val_.empty()) {
    res += str_val_;
    return;
  }

  if (op_ != NULL)
    res += op_->prefix_ + " ";

  if (left_ != NULL) {
    _extract_struct(left_, res);
    res += " ";
  }

  if (op_ != NULL)
    res += op_->middle_ + " ";

  if (right_ != NULL) {
    _extract_struct(right_, res);
    res += " ";
  }

  if (op_ != NULL)
    res += op_->suffix_;

  return;
}

void Mutator::add_new_table(IR *root, string &table_name) {

  if (root->left_ != NULL)
    add_new_table(root->left_, table_name);

  if (root->right_ != NULL)
    add_new_table(root->right_, table_name);

  // add to table_name_lib_
  if (root->type_ == kTableName) {
    if (root->operand_num_ == 1) {
      table_name = root->left_->str_val_;
    } else if (root->operand_num_ == 2) {
      table_name = root->left_->str_val_ + "." + root->right_->str_val_;
    }
  }

  // add to column_name_lib_
  if (root->type_ == kColumnDef) {
    auto tmp = root->left_;
    if (tmp->type_ == kIdentifier) {
      if (!table_name.empty() && !tmp->str_val_.empty())
        ;
      m_tables[table_name].push_back(tmp->str_val_);
      if (find(v_table_names.begin(), v_table_names.end(), table_name) !=
          v_table_names.end())
        v_table_names.push_back(table_name);
    }
  }
}

void Mutator::reset_database() {
  m_tables.clear();
  v_table_names.clear();
}

int Mutator::try_fix(char *buf, int len, char *&new_buf, int &new_len) {

  auto ast = parser(buf);

  new_buf = buf;
  new_len = len;
  if (ast == NULL)
    return 0;

  vector<IR *> v_ir;
  auto ir_root = ast->translate(v_ir);
  ast->deep_delete();

  if (ir_root == NULL)
    return 0;
  auto fixed = validate(ir_root);
  ir_root->deep_drop();
  if (fixed.empty())
    return 0;

  char *sfixed = (char *)malloc(fixed.size() + 1);
  memcpy(sfixed, fixed.c_str(), fixed.size());
  sfixed[fixed.size()] = 0;

  new_buf = sfixed;
  new_len = fixed.size();

  return 1;
}

int Mutator::get_cri_valid_collection_size() {
  return all_cri_valid_pstr_vec.size();
}

int Mutator::get_valid_collection_size() { return all_valid_pstr_vec.size(); }

Program *Mutator::parser(const char *sql) {

  yyscan_t scanner;
  YY_BUFFER_STATE state;
  Program *p = new Program();

  if (hsql_lex_init(&scanner)) {
    return NULL;
  }
  state = hsql__scan_string(sql, scanner);

  int ret = hsql_parse(p, scanner);

  hsql__delete_buffer(state, scanner);
  hsql_lex_destroy(scanner);
  if (ret != 0) {
    p->deep_delete();
    return NULL;
  }

  return p;
}

// Return use_temp or not.
bool Mutator::get_valid_str_from_lib(string &ori_norec_select) {
  /* For 1/2 chance, grab one query from the norec library, and return.
   * For 1/2 chance, take the template from the p_oracle and return.
   */
  bool is_succeed = false;

  while (!is_succeed) { // Potential dead loop. Only escape through return.
    bool use_temp = false;
    int query_method = get_rand_int(2);
    if (all_valid_pstr_vec.size() > 0 && query_method < 1) {
      /* Pick the query from the lib, pass to the mutator. */
      if (use_cri_val && all_cri_valid_pstr_vec.size() > 0 &&
          get_rand_int(3) < 2) {
        ori_norec_select = *(all_cri_valid_pstr_vec[get_rand_int(
            all_cri_valid_pstr_vec.size())]);
      } else {
        ori_norec_select =
            *(all_valid_pstr_vec[get_rand_int(all_valid_pstr_vec.size())]);
      }
      if (ori_norec_select == "" ||
          !p_oracle->is_oracle_valid_stmt(ori_norec_select))
        continue;
      use_temp = false;
    } else {
      /* Pick the query from the template, pass to the mutator. */
      ori_norec_select = p_oracle->get_temp_valid_stmts();
      use_temp = true;
    }

    trim_string(ori_norec_select);
    return use_temp;
  }
  fprintf(stderr, "*** FATAL ERROR: Unexpected code execution in the "
                  "Mutator::get_valid_str_from_lib function. \n");
  fflush(stderr);
  abort();
}<|MERGE_RESOLUTION|>--- conflicted
+++ resolved
@@ -84,21 +84,12 @@
     if (old_ir == root || old_ir->type_ == kProgram ||
         old_ir->is_node_struct_fixed)
       continue;
-<<<<<<< HEAD
 
     // cerr << "\n\n\nLooking at ir node: " << ir->to_string() << endl;
     vector<IR *> v_mutated_ir = mutate(old_ir);
 
     for (auto new_ir : v_mutated_ir) {
 
-=======
-
-    // cerr << "\n\n\nLooking at ir node: " << ir->to_string() << endl;
-    vector<IR *> v_mutated_ir = mutate(old_ir);
-
-    for (auto new_ir : v_mutated_ir) {
-
->>>>>>> e325d202
       if (!root->swap_node(old_ir, new_ir)) {
         new_ir->deep_drop();
         continue;
@@ -168,7 +159,6 @@
 
   // init lib from multiple sql
   while (getline(input_test, line)) {
-<<<<<<< HEAD
 
     vector<IR *> v_ir = parse_query_str_get_ir_set(line);
     if (v_ir.size() <= 0) {
@@ -180,19 +170,6 @@
     v_ir.back()->deep_drop();
     v_ir.clear();
 
-=======
-
-    vector<IR *> v_ir = parse_query_str_get_ir_set(line);
-    if (v_ir.size() <= 0) {
-      cerr << "failed to parse: " << line << endl;
-      continue;
-    }
-
-    string strip_sql = extract_struct(v_ir.back());
-    v_ir.back()->deep_drop();
-    v_ir.clear();
-
->>>>>>> e325d202
     v_ir = parse_query_str_get_ir_set(strip_sql);
     if (v_ir.size() <= 0) {
       cerr << "failed to parse after extract_struct:" << endl
@@ -310,8 +287,6 @@
 
   IR *root = ir_set.back();
 
-<<<<<<< HEAD
-=======
   /* This might not be a good method to remove kOptGroup in some cases */
   // if (this->p_oracle->oracle_type == "TLP") {
   //   deque<IR *> dfs = {root};
@@ -328,7 +303,6 @@
   //     }
   // }
 
->>>>>>> e325d202
   reset_counter();
   vector<IR *> ordered_ir;
   // debug(root, 0);
@@ -1384,7 +1358,6 @@
     switch (ir->id_type_) {
 
     case id_create_table_name:
-<<<<<<< HEAD
 
       ir->str_val_ = gen_id_name();
       v_table_names.push_back(ir->str_val_);
@@ -1399,22 +1372,6 @@
       fix_one(graph, ir, visited);
       break;
 
-=======
-
-      ir->str_val_ = gen_id_name();
-      v_table_names.push_back(ir->str_val_);
-      // cout << "create_table_name: " << ir->str_val_ << endl;
-      fix_one(graph, ir, visited);
-      break;
-
-    case id_top_table_name:
-
-      ir->str_val_ = vector_rand_ele(v_table_names);
-      // cout << "top_table_name: " << ir->str_val_ << endl;
-      fix_one(graph, ir, visited);
-      break;
-
->>>>>>> e325d202
     case id_index_name:
 
       // FIXME: handle index name
