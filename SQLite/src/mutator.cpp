--- conflicted
+++ resolved
@@ -159,11 +159,7 @@
       return ori_norec_select;
     } else {
       /* Pick the query from the template, pass to the mutator. */
-<<<<<<< HEAD
-      ori_norec_select = "SELECT COUNT ( * ) FROM x WHERE x;";
-=======
       ori_norec_select = p_oracle->get_temp_valid_stmts();
->>>>>>> 4af027c8
       use_temp = true;
     }
 
@@ -234,19 +230,6 @@
       if (new_ir_verified.size() <= 0) continue;
       new_ir_verified.back()->deep_drop();
 
-<<<<<<< HEAD
-      if (is_norec_compatible(new_norec_select_str) ) {
-        // Make sure the mutated structure is different.
-        if (extract_struct(new_norec_select_str) != extract_struct(ori_norec_select)) {
-
-          root->deep_drop();
-          is_success = true;
-
-          if (use_temp) total_temp += 1;
-          return new_norec_select_str;
-        }
-
-=======
       if (p_oracle->is_oracle_valid_stmt(new_norec_select_str) ) {
         // Make sure the mutated structure is different.
         if (extract_struct(new_norec_select_str) != extract_struct(ori_norec_select)) {
@@ -257,10 +240,6 @@
           if (use_temp) total_temp += 1;
           return new_norec_select_str;
          }
-         //else
-         //  cout << "new|" << new_norec_select_str << "|\n"
-         //       << "old|" << ori_norec_select << "|\n";;
->>>>>>> 4af027c8
       }
 
       continue;  // Retry mutating the current norec stmt and its IR tree.
@@ -317,15 +296,9 @@
 
       vector<IR *> v_ir = parse_query_str_get_ir_set(line);
       if (v_ir.size() <= 0) {
-<<<<<<< HEAD
         cerr << "failed to parse: " << line << endl;
         continue;
       }
-=======
-         cerr << "failed to parse: " << line << endl;
-         continue;
-       }
->>>>>>> 4af027c8
 
       string strip_sql = extract_struct(v_ir.back());
       v_ir.back()->deep_drop();
@@ -333,21 +306,12 @@
 
       v_ir = parse_query_str_get_ir_set(strip_sql);
       if (v_ir.size() <= 0) {
-<<<<<<< HEAD
         cerr << "failed to parse after extract_struct:" << endl
              << line << endl
              << strip_sql << endl;
         continue;
 
       }
-=======
-         cerr << "failed to parse after extract_struct:" << endl
-              << line << endl
-              << strip_sql << endl;
-         continue;
-
-       }
->>>>>>> 4af027c8
 
       add_all_to_library(v_ir.back());
       v_ir.back()->deep_drop();
@@ -1327,15 +1291,9 @@
     cout << " ";
 
   cout << get_string_by_type(root->type_) << endl;
-<<<<<<< HEAD
-  if(root->left_) debug(root->left_, level + 1);
-  if(root->right_) debug(root->right_, level + 1);
-}
-=======
   if (root->left_) debug(root->left_, level + 1);
   if (root->right_) debug(root->right_, level + 1);
  }
->>>>>>> 4af027c8
 
 
 Mutator::~Mutator(){
