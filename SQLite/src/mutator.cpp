--- conflicted
+++ resolved
@@ -1540,70 +1540,6 @@
   }
 }
 
-<<<<<<< HEAD
-void Mutator::fix_one(map<IR *, set<IR *>> &graph, IR *fixed_key,
-                      set<IR *> &visited) {
-  if (fixed_key->id_type_ == id_create_table_name) {
-    string tablename = fixed_key->str_val_;
-    auto &colums = m_tables[tablename];
-    auto &indices = m_table2index[tablename];
-    for (auto &val : graph[fixed_key]) {
-      if (val->id_type_ == id_create_column_name) {
-        string new_column = gen_id_name();
-        colums.push_back(new_column);
-        val->str_val_ = new_column;
-        visited.insert(val);
-      } else if (val->id_type_ == id_top_table_name) {
-        val->str_val_ = tablename;
-        visited.insert(val);
-        fix_one(graph, val, visited);
-      }
-    }
-  } else if (fixed_key->id_type_ == id_top_table_name) {
-    string tablename = fixed_key->str_val_;
-    auto &colums = m_tables[tablename];
-    auto &indices = m_table2index[tablename];
-    auto &alias = m_table2alias[tablename];
-
-    for (auto &val : graph[fixed_key]) {
-
-      switch (val->id_type_) {
-      case id_table_alias_name: {
-        string new_alias = gen_alias_name();
-        alias.push_back(new_alias);
-        val->str_val_ = new_alias;
-        visited.insert(val);
-        break;
-      }
-      default:
-        break;
-      }
-    }
-
-    for (auto &val : graph[fixed_key]) {
-
-      switch (val->id_type_) {
-
-      case id_column_name: {
-        // We created alias for every table name. So when we get top column name
-        // from mappings, we need to prepend the corresponding alias to the
-        // column name. for example:
-        //  CREATE TABLE v0 ( v1 INT );
-        //  SELECT * FROM v0 AS A, v0 AS B WHERE v1 = 1337;
-        // we need to generate prepend 'A' or 'B' to 'v1' to avoid ambiguous
-        // name.
-
-        val->str_val_ = vector_rand_ele(colums);
-
-        string table_name_with_alias = fixed_key->parent_->parent_->to_string();
-        string as_token_delim = "AS ";
-        size_t found = table_name_with_alias.find(as_token_delim);
-
-        if (found != string::npos) {
-          string table_name_alias =
-              table_name_with_alias.substr(found + as_token_delim.size());
-          val->str_val_ = table_name_alias + "." + val->str_val_;
-=======
 // void Mutator::fix_one(map<IR *, set<IR *>> &graph, IR *fixed_key,
 //                       set<IR *> &visited) {
 //   if (fixed_key->id_type_ == id_create_table_name) {
@@ -1740,7 +1676,6 @@
           v_alias_names_single.push_back(new_alias_str);
           m_table2alias_single[ir->str_val_].push_back(new_alias_str);
           visited.insert(alias_ir);
->>>>>>> 3f276eed
         }
 
         /* Check whether we are in the CreateViewStatement. If yes, save the column mapping. */
