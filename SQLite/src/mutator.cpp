#include "../include/mutator.h"
#include "../include/ast.h"
#include "../include/define.h"
#include "../include/utils.h"

#include "../parser/bison_parser.h"
#include "../parser/flex_lexer.h"

#include "../oracle/sqlite_norec.h"
#include "../oracle/sqlite_oracle.h"

#include <sys/resource.h>
#include <sys/time.h>

#include <algorithm>
#include <assert.h>
#include <cfloat>
#include <climits>
#include <cstdio>
#include <deque>
#include <fstream>

using namespace std;

vector<string> Mutator::value_libary;
map<string, vector<string>> Mutator::m_tables;
vector<string> Mutator::v_table_names;

void Mutator::set_dump_library(bool to_dump) { this->dump_library = to_dump; }

IR *Mutator::deep_copy_with_record(const IR *root, const IR *record) {

  IR *left = NULL, *right = NULL, *copy_res;

  if (root->left_)
    left = deep_copy_with_record(root->left_, record);
  if (root->right_)
    right = deep_copy_with_record(root->right_, record);

  if (root->op_ != NULL)
    copy_res = new IR(
        root->type_,
        OP3(root->op_->prefix_, root->op_->middle_, root->op_->suffix_), left,
        right, root->f_val_, root->str_val_, root->name_, root->mutated_times_);
  else
    copy_res = new IR(root->type_, NULL, left, right, root->f_val_,
                      root->str_val_, root->name_, root->mutated_times_);

  copy_res->id_type_ = root->id_type_;

  if (root == record && record != NULL) {
    this->record_ = copy_res;
  }

  return copy_res;
}

bool Mutator::check_node_num(IR *root, unsigned int limit) {

  auto v_statements = extract_statement(root);
  bool is_good = true;

  for (auto stmt : v_statements) {
    // cerr << "For current query stmt: " << root->to_string() << endl;
    // cerr << calc_node(stmt) << endl;
    if (calc_node(stmt) > limit) {
      is_good = false;
      break;
    }
  }

  return is_good;
}

vector<string *> Mutator::mutate_all(vector<IR *> &v_ir_collector) {
  vector<string *> res;
  set<unsigned long> res_hash;
  IR *root = v_ir_collector[v_ir_collector.size() - 1];

  p_oracle->mark_all_valid_node(v_ir_collector);

  for (auto old_ir : v_ir_collector) {

    if (old_ir == root || old_ir->type_ == kProgram ||
        old_ir->is_node_struct_fixed)
      continue;

    // cerr << "\n\n\nLooking at ir node: " << ir->to_string() << endl;
    vector<IR *> v_mutated_ir = mutate(old_ir);

    for (auto new_ir : v_mutated_ir) {

      if (!root->swap_node(old_ir, new_ir)) {
        new_ir->deep_drop();
        continue;
      }

      if (!check_node_num(root, 300)) {
        root->swap_node(new_ir, old_ir);
        new_ir->deep_drop();
        continue;
      }

      string tmp = root->to_string();
      unsigned tmp_hash = hash(tmp);
      if (res_hash.find(tmp_hash) != res_hash.end()) {
        root->swap_node(new_ir, old_ir);
        new_ir->deep_drop();
        continue;
      }

      string *new_str = new string(tmp);
      res_hash.insert(tmp_hash);
      res.push_back(new_str);

      root->swap_node(new_ir, old_ir);
      new_ir->deep_drop();
    }
  }

  return res;
}

vector<IR *> Mutator::parse_query_str_get_ir_set(string &query_str) {
  vector<IR *> ir_set;

  auto p_strip_sql = parser(query_str.c_str());
  if (p_strip_sql == NULL)
    return ir_set;

  try {
    auto root_ir = p_strip_sql->translate(ir_set);
  } catch (...) {
    p_strip_sql->deep_delete();

    for (auto ir : ir_set)
      ir->drop();

    ir_set.clear();
    return ir_set;
  }

  int unique_id_for_node = 0;
  for (auto ir : ir_set)
    ir->uniq_id_in_tree_ = unique_id_for_node++;

  p_strip_sql->deep_delete();
  return ir_set;
}

int Mutator::get_ir_libary_2D_hash_kStatement_size() {
  return this->ir_libary_2D_hash_[kStatement].size();
}

void Mutator::init(string f_testcase, string f_common_string, string pragma) {

  ifstream input_test(f_testcase);
  string line;

  // init lib from multiple sql
  while (getline(input_test, line)) {

    vector<IR *> v_ir = parse_query_str_get_ir_set(line);
    if (v_ir.size() <= 0) {
      cerr << "failed to parse: " << line << endl;
      continue;
    }

    string strip_sql = extract_struct(v_ir.back());
    v_ir.back()->deep_drop();
    v_ir.clear();

    v_ir = parse_query_str_get_ir_set(strip_sql);
    if (v_ir.size() <= 0) {
      cerr << "failed to parse after extract_struct:" << endl
           << line << endl
           << strip_sql << endl;
      continue;
    }

    add_all_to_library(v_ir.back());
    v_ir.back()->deep_drop();
  }

  // init utils::m_tables
  vector<string> v_tmp = {"haha1", "haha2", "haha3"};
  v_table_names.insert(v_table_names.end(), v_tmp.begin(), v_tmp.end());
  m_tables["haha1"] = {"fuzzing_column0_1", "fuzzing_column1_1",
                       "fuzzing_column2_1"};
  m_tables["haha2"] = {"fuzzing_column0_2", "fuzzing_column1_2",
                       "fuzzing_column2_2"};
  m_tables["haha3"] = {"fuzzing_column0_3", "fuzzing_column1_3",
                       "fuzzing_column2_3"};

  // init value_libary
  vector<string> value_lib_init = {std::to_string(0),
                                   std::to_string((unsigned long)LONG_MAX),
                                   std::to_string((unsigned long)ULONG_MAX),
                                   std::to_string((unsigned long)CHAR_BIT),
                                   std::to_string((unsigned long)SCHAR_MIN),
                                   std::to_string((unsigned long)SCHAR_MAX),
                                   std::to_string((unsigned long)UCHAR_MAX),
                                   std::to_string((unsigned long)CHAR_MIN),
                                   std::to_string((unsigned long)CHAR_MAX),
                                   std::to_string((unsigned long)MB_LEN_MAX),
                                   std::to_string((unsigned long)SHRT_MIN),
                                   std::to_string((unsigned long)INT_MIN),
                                   std::to_string((unsigned long)INT_MAX),
                                   std::to_string((unsigned long)SCHAR_MIN),
                                   std::to_string((unsigned long)SCHAR_MIN),
                                   std::to_string((unsigned long)UINT_MAX),
                                   std::to_string((unsigned long)FLT_MAX),
                                   std::to_string((unsigned long)DBL_MAX),
                                   std::to_string((unsigned long)LDBL_MAX),
                                   std::to_string((unsigned long)FLT_MIN),
                                   std::to_string((unsigned long)DBL_MIN),
                                   std::to_string((unsigned long)LDBL_MIN)};
  value_libary.insert(value_libary.begin(), value_lib_init.begin(),
                      value_lib_init.end());

  string_libary.push_back("x");
  string_libary.push_back("v0");
  string_libary.push_back("v1");

  ifstream input_pragma("./pragma");
  string s;
  cout << "start init pragma" << endl;
  while (getline(input_pragma, s)) {
    if (s.empty())
      continue;
    auto pos = s.find('=');
    if (pos == string::npos)
      continue;

    string k = s.substr(0, pos - 1);
    string v = s.substr(pos + 2);
    if (find(cmds_.begin(), cmds_.end(), k) == cmds_.end())
      cmds_.push_back(k);
    m_cmd_value_lib_[k].push_back(v);
  }

  relationmap[id_column_name] = id_top_table_name;
  relationmap[id_table_name] = id_top_table_name;
  relationmap[id_index_name] = id_top_table_name;
  relationmap[id_create_column_name] = id_create_table_name;
  relationmap[id_pragma_value] = id_pragma_name;
  cross_map[id_top_table_name] = id_create_table_name;
  relationmap_alternate[id_create_column_name] = id_top_table_name;
  return;
}

vector<IR *> Mutator::mutate(IR *input) {
  vector<IR *> res;

  // if(!lucky_enough_to_be_mutated(input->mutated_times_)){
  //     return res; // return a empty set if the IR is not mutated
  // }

  res.push_back(strategy_delete(input));
  res.push_back(strategy_insert(input));
  res.push_back(strategy_replace(input));

  // may do some simple filter for res, like removing some duplicated cases

  input->mutated_times_ += res.size();
  for (auto i : res) {
    if (i == NULL)
      continue;
    i->mutated_times_ = input->mutated_times_;
  }
  return res;
}

string Mutator::validate(IR *root) {

  if (root == NULL)
    return "";

  return validate(root->to_string());
}

string Mutator::validate(string query) {

  vector<IR *> ir_set = parse_query_str_get_ir_set(query);
  if (ir_set.size() == 0)
    return "";

  IR *root = ir_set.back();

<<<<<<< HEAD
  /* This might not be a good method to remove kOptGroup in some cases */
  // if (this->p_oracle->oracle_type == "TLP") {
  //   deque<IR *> dfs = {root};
  //     while(dfs.empty() != true){
  //         auto node = dfs.front();
  //         dfs.pop_front();

  //         if(node->type_ == kOptGroup) {
  //             cerr << "############ found ########" << endl;
  //             return "";
  //           }
  //         if(node->left_) dfs.push_back(node->left_);
  //         if(node->right_) dfs.push_back(node->right_);
  //     }  
  // }
=======
  // skip validate query if it contains GroupBy(kOptGroup) node.
  if (this->p_oracle->oracle_type == "TLP") {
    deque<IR *> dfs = {root};
    while (dfs.empty() != true) {
      auto node = dfs.front();
      dfs.pop_front();

      if (node->type_ == kOptGroup) {
        cerr << "############ found ########" << endl;
        return "";
      }
      if (node->left_)
        dfs.push_back(node->left_);
      if (node->right_)
        dfs.push_back(node->right_);
    }
  }
>>>>>>> 1581385b

  reset_counter();
  vector<IR *> ordered_ir;
  // debug(root, 0);
  auto graph = build_dependency_graph(root, relationmap, cross_map, ordered_ir);
  fix_graph(graph, root, ordered_ir);

  string tmp = fix(root);
  root->deep_drop();
  return tmp;
}

// find tree node whose identifier type can be handled
//
// NOTE: identifier type is different from IR type
//
static void collect_ir(IR *root, set<IDTYPE> &type_to_fix,
                       vector<IR *> &ir_to_fix) {
  auto idtype = root->id_type_;

  if (root->left_) {
    collect_ir(root->left_, type_to_fix, ir_to_fix);
  }

  if (type_to_fix.find(idtype) != type_to_fix.end()) {
    ir_to_fix.push_back(root);
  }

  if (root->right_) {
    collect_ir(root->right_, type_to_fix, ir_to_fix);
  }
}

static IR *search_mapped_ir(IR *ir, IDTYPE idtype) {
  deque<IR *> to_search = {ir};

  while (to_search.empty() != true) {
    auto node = to_search.front();
    to_search.pop_front();

    if (node->id_type_ == idtype)
      return node;
    ;
    if (node->left_)
      to_search.push_back(node->left_);
    if (node->right_)
      to_search.push_back(node->right_);
  }

  // vector<IR*> to_search;
  // vector<IR*> backup;
  // to_search.push_back(ir);
  // while(!to_search.empty()){
  //    for(auto i: to_search){
  //        if(i->id_type_ == idtype){
  //            return i;
  //        }
  //        if(i->left_){
  //            backup.push_back(i->left_);
  //        }
  //        if(i->right_){
  //            backup.push_back(i->right_);
  //        }
  //    }
  //    to_search = move(backup);
  //    backup.clear();
  //}
  return NULL;
}

// propagate relionship between subqueries. The logic is correct
//
// graph.second relies on graph.first
// crossmap.first relies on crossmap.second
//
// so we should propagate the dependency via
// graph.second -> graph.first = crossmap.first -> crossmap.second
//
void cross_stmt_map(map<IR *, set<IR *>> &graph, vector<IR *> &ir_to_fix,
                    map<IDTYPE, IDTYPE> &cross_map) {
  for (auto m : cross_map) {
    vector<IR *> value;
    vector<IR *> key;

    for (auto &k : graph) {
      if (k.first->id_type_ == m.first) {
        key.push_back(k.first);
      }
    }

    for (auto &k : ir_to_fix) {
      if (k->id_type_ == m.second) {
        value.push_back(k);
      }
    }

    if (key.empty())
      return;
    for (auto val : value) {
      graph[key[get_rand_int(key.size())]].insert(val);
    }
  }
}

// randomly build connection between top_table_name and table_name
//
// top_table_name does not rely on others, while table_name relies on some
// top_table_name
//
void toptable_map(map<IR *, set<IR *>> &graph, vector<IR *> &ir_to_fix,
                  vector<IR *> &toptable) {
  vector<IR *> tablename;
  for (auto ir : ir_to_fix) {
    if (ir->id_type_ == id_table_name) {
      tablename.push_back(ir);
    } else if (ir->id_type_ == id_top_table_name) {
      toptable.push_back(ir);
    }
  }
  if (toptable.empty())
    return;
  for (auto k : tablename) {
    auto r = get_rand_int(toptable.size());
    graph[toptable[r]].insert(k);
  }
}

vector<IR *> Mutator::extract_statement(IR *root) {
  vector<IR *> res;
  deque<IR *> bfs = {root};

  while (bfs.empty() != true) {
    auto node = bfs.front();
    bfs.pop_front();

    if (node->type_ == kStatement)
      res.push_back(node);
    if (node->left_)
      bfs.push_back(node->left_);
    if (node->right_)
      bfs.push_back(node->right_);
  }

  return res;
}

// find all subqueries (SELECT statement)
//
// find all SelectCore subtree, and save them in the returned vector
// save the mapping from the subtree address to subtree into 2nd arg
//
vector<IR *> Mutator::cut_subquery(IR *program, TmpRecord &m_save) {

  vector<IR *> res;
  vector<IR *> v_statements;
  deque<IR *> dfs = {program};

  while (dfs.empty() != true) {
    auto node = dfs.front();
    dfs.pop_front();

    if (node->type_ == kStatement)
      v_statements.push_back(node);
    if (node->left_)
      dfs.push_back(node->left_);
    if (node->right_)
      dfs.push_back(node->right_);
  }

  reverse(v_statements.begin(), v_statements.end());
  for (auto &stmt : v_statements) {
    deque<IR *> q_bfs = {stmt};
    res.push_back(stmt);

    while (!q_bfs.empty()) {
      auto cur = q_bfs.front();
      q_bfs.pop_front();

      if (cur->left_) {
        q_bfs.push_back(cur->left_);
        if (cur->left_->type_ == kSelectCore) {
          res.push_back(cur->left_);
          m_save[cur] = make_pair(0, cur->left_);
          cur->detach_node(cur->left_);
        }
      }

      if (cur->right_) {
        q_bfs.push_back(cur->right_);
        if (cur->right_->type_ == kSelectCore) {
          res.push_back(cur->right_);
          m_save[cur] = make_pair(1, cur->right_);
          cur->detach_node(cur->right_);
        }
      }
    }
  }
  return res;
}

bool Mutator::add_back(TmpRecord &m_save) {

  for (auto &i : m_save) {

    IR *parent = i.first;
    int is_right = i.second.first;
    IR *child = i.second.second;

    if (is_right)
      parent->update_right(child);
    else
      parent->update_left(child);
  }

  return true;
}

// build the dependency graph between names, for example, the column name
// should belong to one column of one already created table. The dependency
// is denfined in the "relationmap" global variable
//
// The result is a map, where the value is a set of IRs, which are dependents
// of the key
map<IR *, set<IR *>>
Mutator::build_dependency_graph(IR *root, map<IDTYPE, IDTYPE> &relationmap,
                                map<IDTYPE, IDTYPE> &cross_map,
                                vector<IR *> &ordered_ir) {

  map<IR *, set<IR *>> graph;
  TmpRecord m_save;
  set<IDTYPE> type_to_fix;

  for (auto &iter : relationmap) {
    type_to_fix.insert(iter.first);
    type_to_fix.insert(iter.second);
  }

  vector<IR *> subqueries = cut_subquery(root, m_save);

  // cout << subqueries.size() << endl;

  for (IR *subquery : subqueries) {

    // cout << "subquery" << endl;
    // debug(subquery, 0);

    vector<IR *> ir_to_fix;
    collect_ir(subquery, type_to_fix, ir_to_fix);
    for (auto ii : ir_to_fix) {
      ordered_ir.push_back(ii);
    }
    cross_stmt_map(graph, ir_to_fix, cross_map);
    vector<IR *> v_top_table;
    toptable_map(graph, ir_to_fix, v_top_table);

    // cout << "size of ir_to_fix: " << ir_to_fix.size() << endl;

    for (auto ir : ir_to_fix) {

      auto idtype = ir->id_type_;

      // set.empty() returns whether the set is empty,
      // but the result is not used here
      // graph[ir].empty();

      if (relationmap.find(idtype) == relationmap.end()) {
        continue;
      }

      auto curptr = ir;
      bool flag = false;

      while (true) {

        IR *pptr = subquery->locate_parent(curptr);
        if (pptr == NULL)
          break;

        while (pptr->left_ == NULL || pptr->right_ == NULL) {
          curptr = pptr;
          pptr = subquery->locate_parent(curptr);
          if (pptr == NULL) {
            flag = true;
            break;
          }
        }
        if (flag)
          break;

        auto to_search_child = pptr->left_;
        if (pptr->left_ == curptr) {
          to_search_child = pptr->right_;
        }

        auto match_ir = search_mapped_ir(to_search_child, relationmap[idtype]);

        if (match_ir == NULL &&
            relationmap_alternate.find(idtype) != relationmap_alternate.end())
          match_ir =
              search_mapped_ir(to_search_child, relationmap_alternate[idtype]);

        if (match_ir != NULL) {
          if (ir->type_ == kColumnName && ir->left_ != NULL) {
            if (v_top_table.size() > 0)
              match_ir = v_top_table[get_rand_int(v_top_table.size())];
            graph[match_ir].insert(ir->left_);
            if (ir->right_) {
              graph[match_ir].insert(ir->right_);
              ir->left_->id_type_ = id_table_name;
              ir->right_->id_type_ = id_column_name;
              ir->id_type_ = id_whatever;
            }
          } else {
            // cout << "graph: " << endl;
            // debug(match_ir, 0);
            // debug(ir, 0);
            // cout << endl << endl;
            graph[match_ir].insert(ir);
          }
          break;
        }
        curptr = pptr;
      }
    }
  }

  add_back(m_save);
  return graph;
}

IR *Mutator::strategy_delete(IR *cur) {
  assert(cur);
  MUTATESTART

  DOLEFT
  res = cur->deep_copy();
  if (res->left_ != NULL)
    res->left_->deep_drop();
  res->update_left(NULL);

  DORIGHT
  res = cur->deep_copy();
  if (res->right_ != NULL)
    res->right_->deep_drop();
  res->update_right(NULL);

  DOBOTH
  res = cur->deep_copy();
  if (res->left_ != NULL)
    res->left_->deep_drop();
  if (res->right_ != NULL)
    res->right_->deep_drop();
  res->update_left(NULL);
  res->update_right(NULL);

  MUTATEEND
}

IR *Mutator::strategy_insert(IR *cur) {

  assert(cur);

  if (cur->type_ == kStatementList) {
    auto new_right = get_from_libary_with_left_type(cur->type_);
    if (new_right != NULL) {
      auto res = cur->deep_copy();
      auto new_res = new IR(kStatementList, OPMID(";"), res, new_right);
      return new_res;
    }
  }

  if (cur->right_ == NULL && cur->left_ != NULL) {
    auto left_type = cur->left_->type_;
    auto new_right = get_from_libary_with_left_type(left_type);
    if (new_right != NULL) {
      auto res = cur->deep_copy();
      res->update_right(new_right);
      return res;
    }
  }

  else if (cur->right_ != NULL && cur->left_ == NULL) {
    auto right_type = cur->right_->type_;
    auto new_left = get_from_libary_with_right_type(right_type);
    if (new_left != NULL) {
      auto res = cur->deep_copy();
      res->update_left(new_left);
      return res;
    }
  }

  return get_from_libary_with_type(cur->type_);
}

IR *Mutator::strategy_replace(IR *cur) {
  assert(cur);

  MUTATESTART

  DOLEFT
  res = cur->deep_copy();
  if (res->left_ == NULL)
    break;

  auto new_node = get_from_libary_with_type(res->left_->type_);

  if (new_node != NULL) {
    if (res->left_ != NULL) {
      new_node->id_type_ = res->left_->id_type_;
    }
  }
  if (res->left_ != NULL)
    res->left_->deep_drop();
  res->update_left(new_node);

  DORIGHT
  res = cur->deep_copy();
  if (res->right_ == NULL)
    break;

  auto new_node = get_from_libary_with_type(res->right_->type_);
  if (new_node != NULL) {
    if (res->right_ != NULL) {
      new_node->id_type_ = res->right_->id_type_;
    }
  }
  if (res->right_ != NULL)
    res->right_->deep_drop();
  res->update_right(new_node);

  DOBOTH
  res = cur->deep_copy();
  if (res->left_ == NULL || res->right_ == NULL)
    break;

  auto new_left = get_from_libary_with_type(res->left_->type_);
  auto new_right = get_from_libary_with_type(res->right_->type_);

  if (new_left != NULL) {
    if (res->left_ != NULL) {
      new_left->id_type_ = res->left_->id_type_;
    }
  }

  if (new_right != NULL) {
    if (res->right_ != NULL) {
      new_right->id_type_ = res->right_->id_type_;
    }
  }

  if (res->left_)
    res->left_->deep_drop();
  if (res->right_)
    res->right_->deep_drop();
  res->update_left(new_left);
  res->update_right(new_right);

  MUTATEEND

  return res;
}

bool Mutator::lucky_enough_to_be_mutated(unsigned int mutated_times) {
  if (get_rand_int(mutated_times + 1) < LUCKY_NUMBER) {
    return true;
  }
  return false;
}

IR *Mutator::get_from_libary_with_type(IRTYPE type_) {
  /* Given a data type, return a randomly selected prevously seen IR node that
     matched the given type. If nothing has found, return an empty
     kStringLiteral.
  */

  vector<IR *> current_ir_set;
  IR *current_ir_root;
  vector<pair<string *, int>> &all_matching_node = real_ir_set[type_];
  IR *return_matched_ir_node = NULL;

  if (all_matching_node.size() > 0) {
    /* Pick a random matching node from the library. */
    int random_idx = get_rand_int(all_matching_node.size());
    std::pair<string *, int> &selected_matched_node =
        all_matching_node[random_idx];
    string *p_current_query_str = selected_matched_node.first;
    int unique_node_id = selected_matched_node.second;

    /* Reconstruct the IR tree. */
    current_ir_set = parse_query_str_get_ir_set(*p_current_query_str);
    if (current_ir_set.size() <= 0)
      return new IR(kStringLiteral, "");
    current_ir_root = current_ir_set.back();

    /* Retrive the required node, deep copy it, clean up the IR tree and return.
     */
    IR *matched_ir_node = current_ir_set[unique_node_id];
    if (matched_ir_node != NULL) {
      if (matched_ir_node->type_ != type_) {
        current_ir_root->deep_drop();
        return new IR(kStringLiteral, "");
      }
      // return_matched_ir_node = matched_ir_node->deep_copy();
      return_matched_ir_node = matched_ir_node;
      current_ir_root->detach_node(return_matched_ir_node);
    }

    current_ir_root->deep_drop();

    if (return_matched_ir_node != NULL) {
      // cerr << "\n\n\nSuccessfuly with_type: with string: " <<
      // return_matched_ir_node->to_string() << endl;
      return return_matched_ir_node;
    }
  }

  return new IR(kStringLiteral, "");
}

IR *Mutator::get_from_libary_with_left_type(IRTYPE type_) {
  /* Given a left_ type, return a randomly selected prevously seen right_ node
     that share the same parent. If nothing has found, return NULL.
  */

  vector<IR *> current_ir_set;
  IR *current_ir_root;
  vector<pair<string *, int>> &all_matching_node = left_lib_set[type_];
  IR *return_matched_ir_node = NULL;

  if (all_matching_node.size() > 0) {
    /* Pick a random matching node from the library. */
    int random_idx = get_rand_int(all_matching_node.size());
    std::pair<string *, int> &selected_matched_node =
        all_matching_node[random_idx];
    string *p_current_query_str = selected_matched_node.first;
    int unique_node_id = selected_matched_node.second;

    /* Reconstruct the IR tree. */
    current_ir_set = parse_query_str_get_ir_set(*p_current_query_str);
    if (current_ir_set.size() <= 0)
      return NULL;
    current_ir_root = current_ir_set.back();

    /* Retrive the required node, deep copy it, clean up the IR tree and return.
     */
    IR *matched_ir_node = current_ir_set[unique_node_id];
    if (matched_ir_node != NULL) {
      if (matched_ir_node->left_->type_ != type_) {
        current_ir_root->deep_drop();
        return NULL;
      }
      // return_matched_ir_node = matched_ir_node->right_->deep_copy();;  // Not
      // returnning the matched_ir_node itself, but its right_ child node!
      return_matched_ir_node = matched_ir_node->right_;
      current_ir_root->detach_node(return_matched_ir_node);
    }

    current_ir_root->deep_drop();

    if (return_matched_ir_node != NULL) {
      // cerr << "\n\n\nSuccessfuly left_type: with string: " <<
      // return_matched_ir_node->to_string() << endl;
      return return_matched_ir_node;
    }
  }

  return NULL;
}

IR *Mutator::get_from_libary_with_right_type(IRTYPE type_) {
  /* Given a right_ type, return a randomly selected prevously seen left_ node
     that share the same parent. If nothing has found, return NULL.
  */

  vector<IR *> current_ir_set;
  IR *current_ir_root;
  vector<pair<string *, int>> &all_matching_node = right_lib_set[type_];
  IR *return_matched_ir_node = NULL;

  if (all_matching_node.size() > 0) {
    /* Pick a random matching node from the library. */
    std::pair<string *, int> &selected_matched_node =
        all_matching_node[get_rand_int(all_matching_node.size())];
    string *p_current_query_str = selected_matched_node.first;
    int unique_node_id = selected_matched_node.second;

    /* Reconstruct the IR tree. */
    current_ir_set = parse_query_str_get_ir_set(*p_current_query_str);
    if (current_ir_set.size() <= 0)
      return NULL;
    current_ir_root = current_ir_set.back();

    /* Retrive the required node, deep copy it, clean up the IR tree and return.
     */
    IR *matched_ir_node = current_ir_set[unique_node_id];
    if (matched_ir_node != NULL) {
      if (matched_ir_node->right_->type_ != type_) {
        current_ir_root->deep_drop();
        return NULL;
      }
      // return_matched_ir_node = matched_ir_node->left_->deep_copy();  // Not
      // returnning the matched_ir_node itself, but its left_ child node!
      return_matched_ir_node = matched_ir_node->left_;
      current_ir_root->detach_node(return_matched_ir_node);
    }

    current_ir_root->deep_drop();

    if (return_matched_ir_node != NULL) {
      // cerr << "\n\n\nSuccessfuly right_type: with string: " <<
      // return_matched_ir_node->to_string() << endl;
      return return_matched_ir_node;
    }
  }

  return NULL;
}

unsigned long Mutator::get_library_size() {
  unsigned long res = 0;

  for (auto &i : real_ir_set) {
    res += 1;
  }

  for (auto &i : left_lib_set) {
    res += 1;
  }

  for (auto &i : right_lib_set) {
    res += 1;
  }

  return res;
}

bool Mutator::is_stripped_str_in_lib(string stripped_str) {
  stripped_str = extract_struct(stripped_str);
  unsigned long str_hash = hash(stripped_str);
  if (stripped_string_hash_.find(str_hash) != stripped_string_hash_.end())
    return true;
  stripped_string_hash_.insert(str_hash);
  return false;
}

/* add_to_library supports only one stmt at a time,
 * add_all_to_library is responsible to split the
 * the current IR tree into single query stmts.
 * This function is not responsible to free the input IR tree.
 */
void Mutator::add_all_to_library(IR *ir, const vector<int> &explain_diff_id) {
  add_all_to_library(ir->to_string(), explain_diff_id);
}

/*  Save an interesting query stmt into the mutator library.
 *
 *   The uniq_id_in_tree_ should be, more idealy, being setup and kept unchanged
 * once an IR tree has been reconstructed. However, there are some difficulties
 * there. For example, how to keep the uniqueness and the fix order of the
 * unique_id_in_tree_ for each node in mutations. Therefore, setting and
 * checking the uniq_id_in_tree_ variable in every nodes of an IR tree are only
 * done when necessary by calling this funcion and
 * get_from_library_with_[_,left,right]_type. We ignore this unique_id_in_tree_
 * in other operations of the IR nodes. The unique_id_in_tree_ is setup based on
 * the order of the ir_set vector, returned from Program*->translate(ir_set).
 *
 */

void Mutator::add_all_to_library(string whole_query_str,
                                 const vector<int> &explain_diff_id) {

  /* If the query_str is empty. Ignored and return. */
  bool is_empty = true;
  for (int i = 0; i < whole_query_str.size(); i++) {
    char c = whole_query_str[i];
    if (!isspace(c) && c != '\n' && c != '\0') {
      is_empty = false; // Not empty.
      break;
    } // Empty
  }

  if (is_empty)
    return;

  vector<string> queries_vector = string_splitter(whole_query_str, ";");
  int i = 0; // For counting oracle valid stmt IDs.
  for (auto current_query : queries_vector) {
    trim_string(current_query);
    current_query += ";";
    // check the validity of the IR here
    // The unique_id_in_tree_ variable are being set inside the parsing func.
    vector<IR *> ir_set = parse_query_str_get_ir_set(current_query);
    if (ir_set.size() == 0)
      continue;

    IR *root = ir_set[ir_set.size() - 1];

    if (p_oracle->is_oracle_valid_stmt(current_query)) {
      if (std::find(explain_diff_id.begin(), explain_diff_id.end(), i) !=
          explain_diff_id.end()) {
        add_to_valid_lib(root, current_query, true);
      } else {
        add_to_valid_lib(root, current_query, false);
      }
      ++i; // For counting oracle valid stmt IDs.
    } else {
      add_to_library(root, current_query);
    }

    root->deep_drop();
  }
}

void Mutator::add_to_valid_lib(IR *ir, string &select,
                               const bool is_explain_diff) {

  unsigned long p_hash = hash(select);

  if (norec_hash.find(p_hash) != norec_hash.end())
    return;

  norec_hash[p_hash] = true;

  string *new_select = new string(select);

  all_query_pstr_set.insert(new_select);
  all_valid_pstr_vec.push_back(new_select);

  if (is_explain_diff && use_cri_val)
    all_cri_valid_pstr_vec.push_back(new_select);

  if (this->dump_library) {
    std::ofstream f;
    f.open("./norec-select", std::ofstream::out | std::ofstream::app);
    f << *new_select << endl;
    f.close();
  }

  add_to_library_core(ir, new_select);

  return;
}

void Mutator::add_to_library(IR *ir, string &query) {

  if (query == "")
    return;

  NODETYPE p_type = ir->type_;
  unsigned long p_hash = hash(query);

  if (ir_libary_2D_hash_[p_type].find(p_hash) !=
      ir_libary_2D_hash_[p_type].end()) {
    /* query not interesting enough. Ignore it and clean up. */
    return;
  }
  ir_libary_2D_hash_[p_type].insert(p_hash);

  string *p_query_str = new string(query);
  all_query_pstr_set.insert(p_query_str);
  // all_valid_pstr_vec.push_back(p_query_str);

  if (this->dump_library) {
    std::ofstream f;
    f.open("./normal-lib", std::ofstream::out | std::ofstream::app);
    f << *p_query_str << endl;
    f.close();
  }

  add_to_library_core(ir, p_query_str);

  // get_memory_usage();  // Debug purpose.

  return;
}

void Mutator::add_to_library_core(IR *ir, string *p_query_str) {
  /* Save an interesting query stmt into the mutator library. Helper function
   * for Mutator::add_to_library();
   */

  if (*p_query_str == "")
    return;

  int current_unique_id = ir->uniq_id_in_tree_;
  bool is_skip_saving_current_node = false; //

  NODETYPE p_type = ir->type_;
  NODETYPE left_type = kEmpty, right_type = kEmpty;

  unsigned long p_hash = hash(ir->to_string());
  if (p_type != kProgram && ir_libary_2D_hash_[p_type].find(p_hash) !=
                                ir_libary_2D_hash_[p_type].end()) {
    /* current node not interesting enough. Ignore it and clean up. */
    return;
  }
  if (p_type != kProgram)
    ir_libary_2D_hash_[p_type].insert(p_hash);

  if (!is_skip_saving_current_node)
    real_ir_set[p_type].push_back(
        std::make_pair(p_query_str, current_unique_id));

  // Update right_lib, left_lib
  if (ir->right_ && ir->left_ && !is_skip_saving_current_node) {
    left_type = ir->left_->type_;
    right_type = ir->right_->type_;
    left_lib_set[left_type].push_back(std::make_pair(
        p_query_str, current_unique_id)); // Saving the parent node id. When
                                          // fetching, use current_node->right.
    right_lib_set[right_type].push_back(std::make_pair(
        p_query_str, current_unique_id)); // Saving the parent node id. When
                                          // fetching, use current_node->left.
  }

  if (this->dump_library) {

    std::ofstream f;
    f.open("./append-core", std::ofstream::out | std::ofstream::app);
    f << *p_query_str << " node_id: " << current_unique_id << endl;
    f.close();
  }

  if (ir->left_) {
    add_to_library_core(ir->left_, p_query_str);
  }

  if (ir->right_) {
    add_to_library_core(ir->right_, p_query_str);
  }

  return;
}

void Mutator::get_memory_usage() {

  static unsigned long old_use = 0;

  std::ofstream f;
  // f.rdbuf()->pubsetbuf(0, 0);
  f.open("./memlog.txt", std::ofstream::out | std::ofstream::app);

  struct rusage usage;
  getrusage(RUSAGE_SELF, &usage);

  unsigned long use = usage.ru_maxrss * 1024;

  // if (use - old_use < 1024 * 1024)
  //   return;

  f << "-------------------------------------\n";
  f << "memory use:  " << use << "\n";
  old_use = use;

  unsigned long total_size = 0;

  // unsigned long size_2D_hash = 0;
  // for (auto &i : ir_libary_2D_hash_)
  //   size_2D_hash += i.second.size() * 8;
  // f << "2D hash size:" << size_2D_hash
  //      << "\t - " << size_2D_hash * 1.0 / use << "\n";
  // total_size += size_2D_hash;

  // unsigned long size_2D = 0;
  // for(auto &i: ir_libary_2D_)
  //   size_2D += i.second.size() * 8;
  // f << "2D size:     " << size_2D
  //      << "\t - " << size_2D * 1.0 / use << "\n";
  // total_size += size_2D;

  // unsigned long size_left = 0;
  // for(auto &i: left_lib)
  //   size_left += i.second.size() * 8;;
  // f << "left size:   " << size_left
  //      << "\t - " << size_left * 1.0 / use << "\n";
  // total_size += size_left;

  // unsigned long size_right = 0;
  // for(auto &i: right_lib)
  //   size_right += i.second.size();
  // f << "right size:  " << size_right
  //      << "\t - " << size_right * 1.0 / use << "\n";
  // total_size += size_right;

  unsigned long size_value = 0;
  size_value += value_libary.size() * 8;
  f << "value size:   " << size_value << "\t - " << size_value * 1.0 / use
    << "\n";
  total_size += size_value;

  unsigned long size_m_tables = 0;
  for (auto &i : m_tables)
    for (auto &j : i.second)
      size_m_tables += j.capacity();
  ;
  f << "m_tables size:" << size_m_tables << "\t - " << size_m_tables * 1.0 / use
    << "\n";
  total_size += size_m_tables;

  unsigned long size_v_table_names = 0;
  for (auto &i : v_table_names)
    size_v_table_names += i.capacity();
  ;
  f << "v_tbl size:   " << size_v_table_names << "\t - "
    << size_v_table_names * 1.0 / use << "\n";
  total_size += size_v_table_names;

  unsigned long size_string_libary = 0;
  for (auto &i : string_libary)
    size_string_libary += i.capacity();
  f << "str lib size :" << size_string_libary << "\t - "
    << size_string_libary * 1.0 / use << "\n";
  total_size += size_string_libary;

  unsigned long size_real_ir_set_str_libary = 0;
  for (auto i : all_query_pstr_set)
    size_real_ir_set_str_libary += i->capacity();
  f << "all_saved_query_str size :" << size_real_ir_set_str_libary << "\t - "
    << size_real_ir_set_str_libary * 1.0 / use << "\n";
  total_size += size_real_ir_set_str_libary;

  f << "total size:  " << total_size << "\t - " << total_size * 1.0 / use
    << "\n";

  f.close();
}

unsigned long Mutator::hash(string sql) {
  return fuzzing_hash(sql.c_str(), sql.size());
}

unsigned long Mutator::hash(IR *root) { return this->hash(root->to_string()); }

void Mutator::debug(IR *root, unsigned level) {

  for (unsigned i = 0; i < level; i++)
    cout << " ";

  cout << get_string_by_ir_type(root->type_) << ": "
       << get_string_by_id_type(root->id_type_) << endl;

  if (root->left_)
    debug(root->left_, level + 1);
  if (root->right_)
    debug(root->right_, level + 1);
}

Mutator::~Mutator() {
  cout << "HERE" << endl;

  for (auto iter : all_query_pstr_set) {
    delete iter;
  }
}

void Mutator::fix_one(map<IR *, set<IR *>> &graph, IR *fixed_key,
                      set<IR *> &visited) {
  if (fixed_key->id_type_ == id_create_table_name) {
    string tablename = fixed_key->str_val_;
    auto &colums = m_tables[tablename];
    for (auto &val : graph[fixed_key]) {
      if (val->id_type_ == id_create_column_name) {
        string new_column = gen_id_name();
        colums.push_back(new_column);
        val->str_val_ = new_column;
        visited.insert(val);
      } else if (val->id_type_ == id_top_table_name) {
        val->str_val_ = tablename;
        visited.insert(val);
        fix_one(graph, val, visited);
      }
    }
  } else if (fixed_key->id_type_ == id_top_table_name) {
    string tablename = fixed_key->str_val_;
    auto &colums = m_tables[tablename];

    for (auto &val : graph[fixed_key]) {

      switch (val->id_type_) {

      case id_column_name: {
        val->str_val_ = vector_rand_ele(colums);
        visited.insert(val);
        break;
      }

      case id_table_name: {
        val->str_val_ = tablename;
        visited.insert(val);
        break;
      }

      case id_index_name: {
        string new_index = gen_id_name();
        val->str_val_ = new_index;
        // cout << "index name: " << new_index << endl;
        // m_tables[new_index] = m_tables[tablename];
        // v_table_names.push_back(new_index);
        break;
      }

      case id_create_column_name: {
        string new_column = gen_id_name();
        colums.push_back(new_column);
        val->str_val_ = new_column;
        visited.insert(val);
        break;
      }
      }
    }
  }
}

//    relationmap[id_column_name] = id_top_table_name;
//    relationmap[id_table_name] = id_top_table_name;
//    relationmap[id_index_name] = id_top_table_name;
//    relationmap[id_create_column_name] = id_create_table_name;
//    relationmap[id_pragma_value] = id_pragma_name;
//
void Mutator::fix_graph(map<IR *, set<IR *>> &graph, IR *root,
                        vector<IR *> &ordered_ir) {
  set<IR *> visited;

  reset_database();
  for (auto ir : ordered_ir) {

    if (visited.find(ir) != visited.end())
      continue;
    visited.insert(ir);

    auto dependencies = graph[ir];
    if (dependencies.empty()) {

      if (ir->id_type_ == id_column_name) {

        // there are two possibllity we visit the column_name node first:
        //
        // 1. this is a standalone column_name -- it does not depend on others
        //    in this case, likely wrong mutate, just allocate random name
        //
        // 2. we will find its dependecies later, like top_table_name, etc
        //    in this case, we can skip the assignment, but it does not hurt
        //    even if we assign it some value as it will be anyway overwritten
        //
        string tablename = vector_rand_ele(v_table_names);
        // cout << "tablename: " << tablename << endl;
        auto &colums = m_tables[tablename];
        ir->str_val_ = vector_rand_ele(colums);
        // cout << "column name: " << ir->str_val_ << endl;
        continue;
      }
    }

    switch (ir->id_type_) {

    case id_create_table_name:

      ir->str_val_ = gen_id_name();
      v_table_names.push_back(ir->str_val_);
      // cout << "create_table_name: " << ir->str_val_ << endl;
      fix_one(graph, ir, visited);
      break;

    case id_top_table_name:

      ir->str_val_ = vector_rand_ele(v_table_names);
      // cout << "top_table_name: " << ir->str_val_ << endl;
      fix_one(graph, ir, visited);
      break;

    case id_index_name:

      // FIXME: handle index name
      // cout << "id_index_name: " << endl;
      break;

    default:

      // cerr << ir->id_type_ << endl;
      // cerr << "this: " << ir->to_string() << endl;

      // if (ir->get_parent()) {
      //  cerr << "parent: " << ir->get_parent()->to_string() << endl;

      //  if (ir->get_parent()->get_parent()) {
      //    cerr << "p parent: " << ir->get_parent()->get_parent()->to_string()
      //    << endl;

      //    if (ir->get_root())
      //      cerr << "root: " << ir->get_root()->to_string() << endl;
      //  }
      //}
      break;
    }
  }
}

/* tranverse ir in the order: _right ==> root ==> left_ */

string Mutator::fix(IR *root) {

  string res = "";
  _fix(root, res);
  trim_string(res);
  return res;
}

void Mutator::_fix(IR *root, string &res) {

  auto *right_ = root->right_, *left_ = root->left_;
  auto *op_ = root->op_;
  auto type_ = root->type_;
  auto str_val_ = root->str_val_;
  auto f_val_ = root->f_val_;
  auto int_val_ = root->int_val_;
  auto id_type_ = root->id_type_;

  if (type_ == kIdentifier && id_type_ == id_database_name) {

    res += "main";
    return;
  }

  if (type_ == kIdentifier && id_type_ == id_schema_name) {

    res += "sqlite_master";
    return;
  }

  if (type_ == kPragmaStatement) {

    string key = "";
    int lib_size = cmds_.size();
    if (lib_size != 0) {
      key = cmds_[get_rand_int(lib_size)];
      res += ("PRAGMA " + key);
    } else
      return;

    int value_size = m_cmd_value_lib_[key].size();
    string value = m_cmd_value_lib_[key][get_rand_int(value_size)];
    if (!value.compare("_int_")) {
      value = string("=") + value_libary[get_rand_int(value_libary.size())];
    } else if (!value.compare("_empty_")) {
      value = "";
    } else if (!value.compare("_boolean_")) {
      if (get_rand_int(2) == 0)
        value = "=false";
      else
        value = "=true";
    } else {
      value = "=" + value;
    }
    if (!value.empty())
      res += value + ";";
    return;
  }

  if (type_ == kFilePath || type_ == kOptOrderType || type_ == kColumnType ||
      type_ == kSetOperator || type_ == kOptJoinType || type_ == kOptDistinct ||
      type_ == kNullLiteral) {
    res += str_val_;
    return;
  }

  if (type_ == kStringLiteral) {
    auto s = string_libary[get_rand_int(string_libary.size())];
    res += "'" + s + "'";
    return;
  }

  if (type_ == kNumericLiteral) {
    res += value_libary[get_rand_int(value_libary.size())];
    return;
  }

  if (type_ == kconst_str) {
    res += string_libary[get_rand_int(string_libary.size())];
    return;
  }

  if (!str_val_.empty()) {
    res += str_val_;
    return;
  }

  if (op_ != NULL)
    res += op_->prefix_ + " ";

  if (left_ != NULL) {
    _fix(left_, res);
    res += " ";
  }

  if (op_ != NULL)
    res += op_->middle_ + " ";

  if (right_ != NULL) {
    _fix(right_, res);
    res += " ";
  }

  if (op_ != NULL)
    res += op_->suffix_;

  return;
}

unsigned int Mutator::calc_node(IR *root) {
  unsigned int res = 0;
  if (root->left_)
    res += calc_node(root->left_);
  if (root->right_)
    res += calc_node(root->right_);

  return res + 1;
}

string Mutator::extract_struct(string query) {

  vector<IR *> original_ir_tree = parse_query_str_get_ir_set(query);

  string res = "";

  if (original_ir_tree.size() > 0) {

    IR *root = original_ir_tree[original_ir_tree.size() - 1];
    res = extract_struct(root);
    root->deep_drop();
  }

  return res;
}

string Mutator::extract_struct(IR *root) {

  string res = "";
  _extract_struct(root, res);
  trim_string(res);
  return res;
}

void Mutator::_extract_struct(IR *root, string &res) {

  static int counter = 0;
  auto *right_ = root->right_, *left_ = root->left_;
  auto *op_ = root->op_;
  auto type_ = root->type_;
  auto str_val_ = root->str_val_;

  if (type_ == kColumnName && str_val_ == "*") {
    res += str_val_;
    return;
  }

  if (type_ == kOptOrderType || type_ == kNullLiteral || type_ == kColumnType ||
      type_ == kSetOperator || type_ == kOptJoinType || type_ == kOptDistinct) {
    res += str_val_;
    return;
  }

  if (root->id_type_ != id_whatever && root->id_type_ != id_module_name) {
    res += "x";
    return;
  }

  if (type_ == kStringLiteral) {
    string str_val = str_val_;
    str_val.erase(std::remove(str_val.begin(), str_val.end(), '\''),
                  str_val.end());
    str_val.erase(std::remove(str_val.begin(), str_val.end(), '"'),
                  str_val.end());
    string magic_string = magic_string_generator(str_val);
    unsigned long h = hash(magic_string);
    if (string_libary_hash_.find(h) == string_libary_hash_.end()) {

      string_libary.push_back(magic_string);
      string_libary_hash_.insert(h);
    }
    res += "'y'";
    return;
  }

  if (type_ == kNumericLiteral) {
    unsigned long h = hash(root->str_val_);
    if (value_library_hash_.find(h) == value_library_hash_.end()) {
      value_libary.push_back(root->str_val_);
    }
    res += "10";
    return;
  }

  if (type_ == kFilePath) {
    res += "'file_name'";
    return;
  }

  if (!str_val_.empty()) {
    res += str_val_;
    return;
  }

  if (op_ != NULL)
    res += op_->prefix_ + " ";

  if (left_ != NULL) {
    _extract_struct(left_, res);
    res += " ";
  }

  if (op_ != NULL)
    res += op_->middle_ + " ";

  if (right_ != NULL) {
    _extract_struct(right_, res);
    res += " ";
  }

  if (op_ != NULL)
    res += op_->suffix_;

  return;
}

void Mutator::add_new_table(IR *root, string &table_name) {

  if (root->left_ != NULL)
    add_new_table(root->left_, table_name);

  if (root->right_ != NULL)
    add_new_table(root->right_, table_name);

  // add to table_name_lib_
  if (root->type_ == kTableName) {
    if (root->operand_num_ == 1) {
      table_name = root->left_->str_val_;
    } else if (root->operand_num_ == 2) {
      table_name = root->left_->str_val_ + "." + root->right_->str_val_;
    }
  }

  // add to column_name_lib_
  if (root->type_ == kColumnDef) {
    auto tmp = root->left_;
    if (tmp->type_ == kIdentifier) {
      if (!table_name.empty() && !tmp->str_val_.empty())
        ;
      m_tables[table_name].push_back(tmp->str_val_);
      if (find(v_table_names.begin(), v_table_names.end(), table_name) !=
          v_table_names.end())
        v_table_names.push_back(table_name);
    }
  }
}

void Mutator::reset_database() {
  m_tables.clear();
  v_table_names.clear();
}

int Mutator::try_fix(char *buf, int len, char *&new_buf, int &new_len) {

  auto ast = parser(buf);

  new_buf = buf;
  new_len = len;
  if (ast == NULL)
    return 0;

  vector<IR *> v_ir;
  auto ir_root = ast->translate(v_ir);
  ast->deep_delete();

  if (ir_root == NULL)
    return 0;
  auto fixed = validate(ir_root);
  ir_root->deep_drop();
  if (fixed.empty())
    return 0;

  char *sfixed = (char *)malloc(fixed.size() + 1);
  memcpy(sfixed, fixed.c_str(), fixed.size());
  sfixed[fixed.size()] = 0;

  new_buf = sfixed;
  new_len = fixed.size();

  return 1;
}

int Mutator::get_cri_valid_collection_size() {
  return all_cri_valid_pstr_vec.size();
}

int Mutator::get_valid_collection_size() { return all_valid_pstr_vec.size(); }

Program *Mutator::parser(const char *sql) {

  yyscan_t scanner;
  YY_BUFFER_STATE state;
  Program *p = new Program();

  if (hsql_lex_init(&scanner)) {
    return NULL;
  }
  state = hsql__scan_string(sql, scanner);

  int ret = hsql_parse(p, scanner);

  hsql__delete_buffer(state, scanner);
  hsql_lex_destroy(scanner);
  if (ret != 0) {
    p->deep_delete();
    return NULL;
  }

  return p;
}

// Return use_temp or not.
bool Mutator::get_valid_str_from_lib(string &ori_norec_select) {
  /* For 1/2 chance, grab one query from the norec library, and return.
   * For 1/2 chance, take the template from the p_oracle and return.
   */
  bool is_succeed = false;

  while (!is_succeed) { // Potential dead loop. Only escape through return.
    bool use_temp = false;
    int query_method = get_rand_int(2);
    if (all_valid_pstr_vec.size() > 0 && query_method < 1) {
      /* Pick the query from the lib, pass to the mutator. */
      if (use_cri_val && all_cri_valid_pstr_vec.size() > 0 &&
          get_rand_int(3) < 2) {
        ori_norec_select = *(all_cri_valid_pstr_vec[get_rand_int(
            all_cri_valid_pstr_vec.size())]);
      } else {
        ori_norec_select =
            *(all_valid_pstr_vec[get_rand_int(all_valid_pstr_vec.size())]);
      }
      if (ori_norec_select == "" ||
          !p_oracle->is_oracle_valid_stmt(ori_norec_select))
        continue;
      use_temp = false;
    } else {
      /* Pick the query from the template, pass to the mutator. */
      ori_norec_select = p_oracle->get_temp_valid_stmts();
      use_temp = true;
    }

    trim_string(ori_norec_select);
    return use_temp;
  }
  fprintf(stderr, "*** FATAL ERROR: Unexpected code execution in the "
                  "Mutator::get_valid_str_from_lib function. \n");
  fflush(stderr);
  abort();
}<|MERGE_RESOLUTION|>--- conflicted
+++ resolved
@@ -287,42 +287,6 @@
 
   IR *root = ir_set.back();
 
-<<<<<<< HEAD
-  /* This might not be a good method to remove kOptGroup in some cases */
-  // if (this->p_oracle->oracle_type == "TLP") {
-  //   deque<IR *> dfs = {root};
-  //     while(dfs.empty() != true){
-  //         auto node = dfs.front();
-  //         dfs.pop_front();
-
-  //         if(node->type_ == kOptGroup) {
-  //             cerr << "############ found ########" << endl;
-  //             return "";
-  //           }
-  //         if(node->left_) dfs.push_back(node->left_);
-  //         if(node->right_) dfs.push_back(node->right_);
-  //     }  
-  // }
-=======
-  // skip validate query if it contains GroupBy(kOptGroup) node.
-  if (this->p_oracle->oracle_type == "TLP") {
-    deque<IR *> dfs = {root};
-    while (dfs.empty() != true) {
-      auto node = dfs.front();
-      dfs.pop_front();
-
-      if (node->type_ == kOptGroup) {
-        cerr << "############ found ########" << endl;
-        return "";
-      }
-      if (node->left_)
-        dfs.push_back(node->left_);
-      if (node->right_)
-        dfs.push_back(node->right_);
-    }
-  }
->>>>>>> 1581385b
-
   reset_counter();
   vector<IR *> ordered_ir;
   // debug(root, 0);
