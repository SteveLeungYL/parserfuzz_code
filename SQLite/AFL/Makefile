#
# american fuzzy lop - makefile
# -----------------------------
#
# Written and maintained by Michal Zalewski <lcamtuf@google.com>
# 
# Copyright 2013, 2014, 2015, 2016, 2017 Google LLC All rights reserved.
# 
# Licensed under the Apache License, Version 2.0 (the "License");
# you may not use this file except in compliance with the License.
# You may obtain a copy of the License at:
# 
#   http://www.apache.org/licenses/LICENSE-2.0
#

PROGNAME    = afl
VERSION     = $(shell grep '^\#define VERSION ' config.h | cut -d '"' -f2)

PREFIX     ?= /usr/local
BIN_PATH    = $(PREFIX)/bin
HELPER_PATH = $(PREFIX)/lib/afl
DOC_PATH    = $(PREFIX)/share/doc/afl
MISC_PATH   = $(PREFIX)/share/afl
DEPEN_PATH  = ../src/*.cpp  ../parser/bison_parser.cpp ../parser/flex_lexer.cpp ../oracle/*.cpp

CC          = g++
CFLAGS     ?= -O3 -fpermissive --std=c++17 -static-libstdc++
ASAN_FLAG   = -fsanitize=address
CFLAGS     += -w \
	      			-DAFL_PATH=\"$(HELPER_PATH)\" -DDOC_PATH=\"$(DOC_PATH)\" \
	      			-DBIN_PATH=\"$(BIN_PATH)\"

ifneq "$(filter Linux GNU%,$(shell uname))" ""
  LDFLAGS  += -ldl
endif

COMM_HDR    = alloc-inl.h config.h debug.h types.h hash.h ../include/*.h ../oracle/*.h

all: afl-fuzz

afl-fuzz: afl-fuzz.cpp $(COMM_HDR) $(DEPEN_PATH)
	$(CC) $(CFLAGS) -g $< $(DEPEN_PATH) -o $@ $(LDFLAGS)

afl-fuzz-asan: afl-fuzz.cpp $(COMM_HDR) $(DEPEN_PATH)
	$(CC) $(CFLAGS) $(ASAN_FLAG) -g $< $(DEPEN_PATH) -o $@ $(LDFLAGS)

<<<<<<< HEAD
test-parser: test-parser.cpp $(COMM_HDR) $(DEPEN_PATH)
	$(CC) $(CFLAGS) -g $< $(DEPEN_PATH) -o $@ $(LDFLAGS)

=======
test-parser: test-parser.cpp $(COMM_HDR) $(DEPEN_PATH) 
	$(CC) $(CFLAGS) -g $< $(DEPEN_PATH) -o $@ $(LDFLAGS)
>>>>>>> 4af027c8

.NOTPARALLEL: clean

clean:
	rm -f afl-fuzz afl-fuzz-asan *.o *~ a.out core core.[1-9][0-9]* *.stackdump<|MERGE_RESOLUTION|>--- conflicted
+++ resolved
@@ -44,14 +44,9 @@
 afl-fuzz-asan: afl-fuzz.cpp $(COMM_HDR) $(DEPEN_PATH)
 	$(CC) $(CFLAGS) $(ASAN_FLAG) -g $< $(DEPEN_PATH) -o $@ $(LDFLAGS)
 
-<<<<<<< HEAD
 test-parser: test-parser.cpp $(COMM_HDR) $(DEPEN_PATH)
 	$(CC) $(CFLAGS) -g $< $(DEPEN_PATH) -o $@ $(LDFLAGS)
 
-=======
-test-parser: test-parser.cpp $(COMM_HDR) $(DEPEN_PATH) 
-	$(CC) $(CFLAGS) -g $< $(DEPEN_PATH) -o $@ $(LDFLAGS)
->>>>>>> 4af027c8
 
 .NOTPARALLEL: clean
 
