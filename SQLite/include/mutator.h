#ifndef __MUTATOR_H__
#define __MUTATOR_H__

#include "ast.h"
#include "define.h"
#include "utils.h"

#include <vector>
#include <utility>

#define LUCKY_NUMBER 500

using namespace std;

class SQL_ORACLE;

enum STMT_TYPE {
  NOT_ORACLE = 0,
  ORACLE_SELECT = 1,
  ORACLE_NORMAL = 2
};

class Mutator {

public:

  Mutator() { srand(time(nullptr)); }

  typedef map<IR *, pair<int, IR *>> TmpRecord;

  void set_dump_library(bool);

  IR *deep_copy_with_record(const IR *root, const IR *record);
  unsigned long hash(IR *);
  unsigned long hash(const string &);

  vector<string *> mutate_all(vector<IR *> &v_ir_collector);

  vector<IR *> mutate_stmtlist(IR *input);
  vector<IR *> mutate_selectcorelist(IR* ir_root, IR *cur_ir);


  vector<IR *> mutate(IR *input);
  IR *strategy_delete(IR *cur);
  IR *strategy_insert(IR *cur);
  IR *strategy_replace(IR *cur);

  void pre_validate();
  vector<IR*> pre_fix_transform(IR * root, vector<STMT_TYPE>& stmt_type_vec);

  bool validate(IR* cur_trans_stmt);

  vector<vector<vector<IR*>>> post_fix_transform(vector<IR*>& all_pre_trans_vec, vector<STMT_TYPE>& stmt_type_vec);
  vector<vector<IR*>> post_fix_transform(vector<IR*>& all_pre_trans_vec, vector<STMT_TYPE>& stmt_type_vec, int run_count);
  
  bool finalize_transform(IR* root, vector<vector<IR*>> all_post_trans_vec);
  pair<string, string> ir_to_string(IR* root, vector<vector<IR*>> all_post_trans_vec, const vector<STMT_TYPE>& stmt_type_vec);

  void minimize(vector<IR *> &);
  bool lucky_enough_to_be_mutated(unsigned int mutated_times);

  int get_ir_libary_2D_hash_kStatement_size();
  int get_valid_collection_size();
  int get_cri_valid_collection_size();

  vector<IR *> parse_query_str_get_ir_set(string &query_str);

  void add_all_to_library(IR *, const vector<int> &, const ALL_COMP_RES&);
  void add_all_to_library(IR *ir) {
    vector<int> dummy_vec;
    ALL_COMP_RES dummy_all_comp_res;
    add_all_to_library(ir, dummy_vec, dummy_all_comp_res);
  }
  void add_all_to_library(string, const vector<int> &, const ALL_COMP_RES&);
  void add_all_to_library(string whole_query_str) {
    vector<int> dummy_vec;
    ALL_COMP_RES dummy_all_comp_res;
    add_all_to_library(whole_query_str, dummy_vec, dummy_all_comp_res);
  }
  IR *get_from_libary_with_type(IRTYPE);
  IR *get_from_libary_with_left_type(IRTYPE);
  IR *get_from_libary_with_right_type(IRTYPE);

  bool get_valid_str_from_lib(string &);

  bool is_stripped_str_in_lib(string stripped_str);

  void init(string f_testcase, string f_common_string = "", string pragma = "");
  string fix(IR *root);
  void _fix(IR *root, string &);
  string extract_struct(IR *root);
  void _extract_struct(IR *root, string &);
  string extract_struct(string);
  void add_new_table(IR *root, string &table_name);
  void reset_database();
  void reset_database_single_stmt();

  bool check_node_num(IR *root, unsigned int limit);
  vector<IR *> extract_statement(IR *root);
  unsigned int calc_node(IR *root);

  void Mutator::fix_preprocessing(IR *root, map<IDTYPE, IDTYPE> &relationmap,
                                vector<vector<IR*>> &ordered_ir);
  vector<IR *> cut_subquery(IR *program, TmpRecord &m_save);
  bool add_back(TmpRecord &m_save);
  // void fix_one(map<IR *, set<IR *>> &graph, IR *fixed_key, set<IR *> &visited);
  bool fix_dependency(IR *root, vector<vector<IR *>> &ordered_ir);

  static vector<string> value_libary;
  static map<string, vector<string>> m_tables;
  static map<string, vector<string>> m_table2index;
  // static map<string, vector<string>> m_table2alias;
  static vector<string> v_table_names;
  static vector<string> v_table_names_single;
  static vector<string> v_alias_names_single;
  static map<string, vector<string>> m_table2alias_single;
  ~Mutator();

  void debug(IR *root, unsigned level);
  unsigned long get_library_size();
  void get_memory_usage();
  // int try_fix(char *buf, int len, char *&new_buf, int &new_len);

  void set_p_oracle(SQL_ORACLE *oracle) { this->p_oracle = oracle; }

  void set_use_cri_val(const bool is_use) { this->use_cri_val = is_use; }
  bool get_is_use_cri_val() { return this->use_cri_val; }

  void set_disable_coverage_feedback(const bool f) {
    this->disable_coverage_feedback = f;
  }

<<<<<<< HEAD
  string remove_node_from_tree_by_index(string oracle_query, int remove_index);
  set<string> get_minimize_string_from_tree(string oracle_query);
=======
  void resolve_drop_statement(IR*);
  void resolve_alter_statement(IR*);
>>>>>>> 3f276eed

private:
  void add_to_valid_lib(IR *, string &, const bool);
  void add_to_library(IR *, string &);
  void add_to_library_core(IR *, string *);

  bool dump_library = false;
  bool use_cri_val = false;
  bool disable_coverage_feedback = false;

  IR *record_ = NULL;
  // map<NODETYPE, map<NODETYPE, vector<IR*>> > ir_libary_3D_;
  // map<NODETYPE, map<NODETYPE, set<unsigned long>> > ir_libary_3D_hash_;
  map<NODETYPE, set<unsigned long>> ir_libary_2D_hash_;
  set<unsigned long> stripped_string_hash_;
  // map<NODETYPE, vector<IR*> > ir_libary_2D_;
  // map<NODETYPE, vector<IR *>> left_lib;
  // map<NODETYPE, vector<IR *>> right_lib;
  vector<string> string_libary;
  map<IDTYPE, IDTYPE> relationmap;
  map<IDTYPE, IDTYPE> relationmap_alternate;
  map<IDTYPE, IDTYPE> cross_map;
  set<unsigned long> string_libary_hash_;
  set<unsigned long> value_library_hash_;

  vector<string> cmds_;
  map<string, vector<string>> m_cmd_value_lib_;

  string s_table_name;

  map<NODETYPE, int> type_counter_;

  /* The interface of saving the required context for the mutator. Giving the
     NODETYPE, we should be able to extract all the related IR nodes from this
     library. The string* points to the string of the complete query stmt where
     the current NODE is from. And the int is the unique ID for the specific
     node, can be used to identify and extract the specific node from the IR
     tree when the tree is being reconstructed.
  */
  map<NODETYPE, vector<pair<string *, int>>> real_ir_set;
  map<NODETYPE, vector<pair<string *, int>>> left_lib_set;
  map<NODETYPE, vector<pair<string *, int>>> right_lib_set;

  map<unsigned long, bool> norec_hash;

  set<string *> all_query_pstr_set;
  vector<string *> all_valid_pstr_vec;

  vector<string *> all_cri_valid_pstr_vec;

  SQL_ORACLE *p_oracle;

  Program *parser(const char *sql);
};

#endif<|MERGE_RESOLUTION|>--- conflicted
+++ resolved
@@ -130,13 +130,10 @@
     this->disable_coverage_feedback = f;
   }
 
-<<<<<<< HEAD
   string remove_node_from_tree_by_index(string oracle_query, int remove_index);
   set<string> get_minimize_string_from_tree(string oracle_query);
-=======
   void resolve_drop_statement(IR*);
   void resolve_alter_statement(IR*);
->>>>>>> 3f276eed
 
 private:
   void add_to_valid_lib(IR *, string &, const bool);
